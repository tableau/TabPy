--- conflicted
+++ resolved
@@ -45,44 +45,6 @@
     git clone https://github.com/tableau/TabPy.git
     cd TabPy
     ```
-
-## Setting Up Environment
-
-<<<<<<< HEAD
-Before making any code changes run environment setup script. For
-Windows run the next command from the repository root folder:
-
-```sh
-utils\set_env.cmd
-```
-
-and for Linux or Mac the next command from the repository root folder:
-
-```sh
-source utils/set_env.sh
-```
-
-## Unit Tests
-
-TabPy has test suites for `tabpy-server` and `tabpy-tools` components.
-To run the unit test use `pytest` which you may need to install first
-(see [https://docs.pytest.org](https://docs.pytest.org) for details):
-
-```sh
-pytest tests/unit
-```
-
-Check `pytest` documentation for how to run individual tests or set of tests.
-
-## Integration Tests
-
-Integration tests can be executed with the next command:
-
-```sh
-pytest tests/integration
-```
-
-=======
 Before making any code changes run environment setup script.
 For Windows run this command from the repository root folder:
 
@@ -116,7 +78,6 @@
 pytest tests/integration
 ```
 
->>>>>>> 31774d43
 ## Code Coverage
 
 You can run unit tests to collect code coverage data. To do so run `pytest`
@@ -128,11 +89,7 @@
 
 ## TabPy in Python Virtual Environment
 
-<<<<<<< HEAD
-It is possible (and recommended) to run TabPy in a virtual environment, more
-=======
 It is possible (and recommended) to run TabPy in a virtual environment. More
->>>>>>> 31774d43
 details are on
 [TabPy in Python virtual environment](docs/tabpy-virtualenv.md) page.
 
