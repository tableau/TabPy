--- conflicted
+++ resolved
@@ -109,16 +109,9 @@
 
 ## Code styling
 
-<<<<<<< HEAD
-On github repo for merge request `pycodestyle` is used to check Python code against our
-style conventions.
-
-You need to install `pycodestyle` locally:
-=======
 On github repo for merge request `pycodestyle` is used to check Python code
 against our style conventions. You can run install it and run locally for
 file where modifications were made:
->>>>>>> 44aa6c8b
 
 ```sh
 pip install pycodestyle
