--- conflicted
+++ resolved
@@ -78,21 +78,6 @@
 pytest tests/integration
 ```
 
-<<<<<<< HEAD
-And then run `pytest` either for server, tools, or integrations tests, or even combined:
-
-```sh
-pytest tabpy-server/server_tests/ --cov=tabpy-server/tabpy_server
-pytest tabpy-tools/tools_tests/ --cov=tabpy-tools/tabpy_tools --cov-append
-pytest tabpy-tools/tests/integration_tests/ --cov=models --cov-append
-```
-
-It should be noted that running the integration tests will install the following
-packages on to the machine if it does not already have them: `sklearn, nltk,
-textblob, pandas, & numpy`
-
-## Linux and Mac Specific Steps
-=======
 ## Code Coverage
 
 You can run unit tests to collect code coverage data. To do so run `pytest`
@@ -103,7 +88,6 @@
 ```
 
 ## TabPy in Python Virtual Environment
->>>>>>> 065fea16
 
 It is possible (and recommended) to run TabPy in a virtual environment. More
 details are on
