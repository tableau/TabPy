--- conflicted
+++ resolved
@@ -3,7 +3,6 @@
 This file lists notable changes for TabPy project releases.
 The format is based on [Keep a Changelog](https://keepachangelog.com/en/1.0.0/).
 
-<<<<<<< HEAD
 ## v0.7
 
 ### Improvements
@@ -14,10 +13,7 @@
 - Timeout is configurable with TABPY_EVALUATE_TIMEOUT config
   file option
 
-## v0.6
-=======
 ## v0.6.1
->>>>>>> 947ac734
 
 ### Improvements
 
