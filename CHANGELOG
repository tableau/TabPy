--- conflicted
+++ resolved
@@ -1,7 +1,5 @@
 # Changelog
 
-<<<<<<< HEAD
-=======
 ## v0.8.6
 
 ### Fixes
@@ -9,7 +7,6 @@
 - Fixed file names for package building.
 - Fixed reading version info for /info call.
 
->>>>>>> 0eb6d154
 ## v0.8
 
 ### Improvements
