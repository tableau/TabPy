import os
import unittest
from argparse import Namespace
from tempfile import NamedTemporaryFile
import tabpy
from tabpy.tabpy_server.app.util import validate_cert
from tabpy.tabpy_server.app.app import TabPyApp

from unittest.mock import patch


class TestConfigEnvironmentCalls(unittest.TestCase):
    def test_config_file_does_not_exist(self):
<<<<<<< HEAD
        app = TabPyApp('/folder_does_not_exit/file_does_not_exist.conf')

        self.assertEqual(app.settings['port'], 9004)
        self.assertEqual(app.settings['server_version'],
                         open('tabpy/VERSION').read().strip())
        self.assertEqual(app.settings['transfer_protocol'], 'http')
        self.assertTrue('certificate_file' not in app.settings)
        self.assertTrue('key_file' not in app.settings)
        self.assertEqual(app.settings['log_request_context'], False)
        self.assertEqual(app.settings['evaluate_timeout'], 30)

    @patch('tabpy.tabpy_server.app.app.TabPyApp._parse_cli_arguments',
           return_value=Namespace(config=None))
    @patch('tabpy.tabpy_server.app.app.TabPyState')
    @patch('tabpy.tabpy_server.app.app._get_state_from_file')
    @patch('tabpy.tabpy_server.app.app.PythonServiceHandler')
    @patch('tabpy.tabpy_server.app.app.os.path.exists', return_value=True)
    @patch('tabpy.tabpy_server.app.app.os')
    def test_no_config_file(self, mock_os,
                            mock_path_exists, mock_psws,
                            mock_management_util, mock_tabpy_state,
                            mock_parse_arguments):
=======
        app = TabPyApp("/folder_does_not_exit/file_does_not_exist.conf")

        self.assertEqual(app.settings["port"], 9004)
        self.assertEqual(
            app.settings["server_version"], open("tabpy/VERSION").read().strip()
        )
        self.assertEqual(app.settings["transfer_protocol"], "http")
        self.assertTrue("certificate_file" not in app.settings)
        self.assertTrue("key_file" not in app.settings)
        self.assertEqual(app.settings["log_request_context"], False)
        self.assertEqual(app.settings["evaluate_timeout"], 30)

    @patch(
        "tabpy.tabpy_server.app.app.TabPyApp._parse_cli_arguments",
        return_value=Namespace(config=None),
    )
    @patch("tabpy.tabpy_server.app.app.TabPyState")
    @patch("tabpy.tabpy_server.app.app._get_state_from_file")
    @patch("tabpy.tabpy_server.app.app.PythonServiceHandler")
    @patch("tabpy.tabpy_server.app.app.os.path.exists", return_value=True)
    @patch("tabpy.tabpy_server.app.app.os")
    def test_no_config_file(
        self,
        mock_os,
        mock_path_exists,
        mock_psws,
        mock_management_util,
        mock_tabpy_state,
        mock_parse_arguments,
    ):
>>>>>>> 26b34d9d
        pkg_path = os.path.dirname(tabpy.__file__)
        obj_path = os.path.join(pkg_path, "tmp", "query_objects")
        state_path = os.path.join(pkg_path, "tabpy_server")
        mock_os.environ = {
            "TABPY_PORT": "9004",
            "TABPY_QUERY_OBJECT_PATH": obj_path,
            "TABPY_STATE_PATH": state_path,
        }

        TabPyApp(None)

        self.assertEqual(len(mock_psws.mock_calls), 1)
        self.assertEqual(len(mock_tabpy_state.mock_calls), 1)
        self.assertEqual(len(mock_path_exists.mock_calls), 1)
        self.assertTrue(len(mock_management_util.mock_calls) > 0)
        mock_os.makedirs.assert_not_called()

    @patch(
        "tabpy.tabpy_server.app.app.TabPyApp._parse_cli_arguments",
        return_value=Namespace(config=None),
    )
    @patch("tabpy.tabpy_server.app.app.TabPyState")
    @patch("tabpy.tabpy_server.app.app._get_state_from_file")
    @patch("tabpy.tabpy_server.app.app.PythonServiceHandler")
    @patch("tabpy.tabpy_server.app.app.os.path.exists", return_value=False)
    @patch("tabpy.tabpy_server.app.app.os")
    def test_no_state_ini_file_or_state_dir(
        self,
        mock_os,
        mock_path_exists,
        mock_psws,
        mock_management_util,
        mock_tabpy_state,
        mock_parse_arguments,
    ):
        TabPyApp(None)
        self.assertEqual(len(mock_os.makedirs.mock_calls), 1)


class TestPartialConfigFile(unittest.TestCase):
    def setUp(self):
        self.config_file = NamedTemporaryFile(delete=False)

    def tearDown(self):
        os.remove(self.config_file.name)
        self.config_file = None

    @patch("tabpy.tabpy_server.app.app.TabPyApp._parse_cli_arguments")
    @patch("tabpy.tabpy_server.app.app.TabPyState")
    @patch("tabpy.tabpy_server.app.app._get_state_from_file")
    @patch("tabpy.tabpy_server.app.app.PythonServiceHandler")
    @patch("tabpy.tabpy_server.app.app.os.path.exists", return_value=True)
    @patch("tabpy.tabpy_server.app.app.os")
    def test_config_file_present(
        self,
        mock_os,
        mock_path_exists,
        mock_psws,
        mock_management_util,
        mock_tabpy_state,
        mock_parse_arguments,
    ):
        self.assertTrue(self.config_file is not None)
        config_file = self.config_file
        config_file.write(
            "[TabPy]\n"
            "TABPY_QUERY_OBJECT_PATH = foo\n"
            "TABPY_STATE_PATH = bar\n".encode()
        )
        config_file.close()

        mock_parse_arguments.return_value = Namespace(config=config_file.name)
        mock_os.path.realpath.return_value = "bar"
        mock_os.environ = {"TABPY_PORT": "1234"}

        app = TabPyApp(config_file.name)

        self.assertEqual(app.settings["port"], "1234")
        self.assertEqual(
            app.settings["server_version"], open("tabpy/VERSION").read().strip()
        )
        self.assertEqual(app.settings["upload_dir"], "foo")
        self.assertEqual(app.settings["state_file_path"], "bar")
        self.assertEqual(app.settings["transfer_protocol"], "http")
        self.assertTrue("certificate_file" not in app.settings)
        self.assertTrue("key_file" not in app.settings)
        self.assertEqual(app.settings["log_request_context"], False)
        self.assertEqual(app.settings["evaluate_timeout"], 30)

    @patch("tabpy.tabpy_server.app.app.os.path.exists", return_value=True)
    @patch("tabpy.tabpy_server.app.app._get_state_from_file")
    @patch("tabpy.tabpy_server.app.app.TabPyState")
    def test_custom_evaluate_timeout_valid(
        self, mock_state, mock_get_state_from_file, mock_path_exists
    ):
        self.assertTrue(self.config_file is not None)
        config_file = self.config_file
        config_file.write("[TabPy]\n" "TABPY_EVALUATE_TIMEOUT = 1996".encode())
        config_file.close()

        app = TabPyApp(self.config_file.name)
        self.assertEqual(app.settings["evaluate_timeout"], 1996.0)

    @patch("tabpy.tabpy_server.app.app.os.path.exists", return_value=True)
    @patch("tabpy.tabpy_server.app.app._get_state_from_file")
    @patch("tabpy.tabpy_server.app.app.TabPyState")
    def test_custom_evaluate_timeout_invalid(
        self, mock_state, mock_get_state_from_file, mock_path_exists
    ):
        self.assertTrue(self.config_file is not None)
        config_file = self.config_file
        config_file.write(
            "[TabPy]\n" 'TABPY_EVALUATE_TIMEOUT = "im not a float"'.encode()
        )
        config_file.close()

        app = TabPyApp(self.config_file.name)
        self.assertEqual(app.settings["evaluate_timeout"], 30.0)

    @patch("tabpy.tabpy_server.app.app.os")
    @patch("tabpy.tabpy_server.app.app.os.path.exists", return_value=True)
    @patch("tabpy.tabpy_server.app.app._get_state_from_file")
    @patch("tabpy.tabpy_server.app.app.TabPyState")
    def test_env_variables_in_config(
        self, mock_state, mock_get_state, mock_path_exists, mock_os
    ):
        mock_os.environ = {"foo": "baz"}
        config_file = self.config_file
        config_file.write("[TabPy]\n" "TABPY_PORT = %(foo)sbar".encode())
        config_file.close()

        app = TabPyApp(self.config_file.name)
        self.assertEqual(app.settings["port"], "bazbar")


class TestTransferProtocolValidation(unittest.TestCase):
    def assertTabPyAppRaisesRuntimeError(self, expected_message):
        with self.assertRaises(RuntimeError) as err:
            TabPyApp(self.fp.name)
        self.assertEqual(err.exception.args[0], expected_message)

    @staticmethod
    def mock_isfile(target_file, existing_files):
        if target_file in existing_files:
            return True
        return False

    @staticmethod
    def raise_attribute_error():
        raise AttributeError()

    def __init__(self, *args, **kwargs):
        super(TestTransferProtocolValidation, self).__init__(*args, **kwargs)
        self.fp = None

    def setUp(self):
        self.fp = NamedTemporaryFile(mode="w+t", delete=False)

    def tearDown(self):
        os.remove(self.fp.name)
        self.fp = None

    def test_invalid_protocol(self):
<<<<<<< HEAD
        self.fp.write("[TabPy]\n"
                      "TABPY_TRANSFER_PROTOCOL = gopher")
        self.fp.close()

        self.assertTabPyAppRaisesRuntimeError(
            'Unsupported transfer protocol: gopher')
=======
        self.fp.write("[TabPy]\n" "TABPY_TRANSFER_PROTOCOL = gopher")
        self.fp.close()

        self.assertTabPyAppRaisesRuntimeError("Unsupported transfer protocol: gopher")
>>>>>>> 26b34d9d

    def test_http(self):
        self.fp.write("[TabPy]\n" "TABPY_TRANSFER_PROTOCOL = http")
        self.fp.close()

        app = TabPyApp(self.fp.name)
        self.assertEqual(app.settings["transfer_protocol"], "http")

    def test_https_without_cert_and_key(self):
        self.fp.write("[TabPy]\n" "TABPY_TRANSFER_PROTOCOL = https")
        self.fp.close()

        self.assertTabPyAppRaisesRuntimeError(
            "Error using HTTPS: The paramete"
            "r(s) TABPY_CERTIFICATE_FILE and"
            " TABPY_KEY_FILE must be set."
        )

    def test_https_without_cert(self):
        self.fp.write(
            "[TabPy]\n" "TABPY_TRANSFER_PROTOCOL = https\n" "TABPY_KEY_FILE = foo"
        )
        self.fp.close()

        self.assertTabPyAppRaisesRuntimeError(
            "Error using HTTPS: The parameter(s) TABPY_CERTIFICATE_FILE must " "be set."
        )

    def test_https_without_key(self):
        self.fp.write(
            "[TabPy]\n"
            "TABPY_TRANSFER_PROTOCOL = https\n"
            "TABPY_CERTIFICATE_FILE = foo"
        )
        self.fp.close()

        self.assertTabPyAppRaisesRuntimeError(
            "Error using HTTPS: The parameter(s) TABPY_KEY_FILE must be set."
        )

    @patch("tabpy.tabpy_server.app.app.os.path")
    def test_https_cert_and_key_file_not_found(self, mock_path):
        self.fp.write(
            "[TabPy]\n"
            "TABPY_TRANSFER_PROTOCOL = https\n"
            "TABPY_CERTIFICATE_FILE = foo\n"
            "TABPY_KEY_FILE = bar"
        )
        self.fp.close()

        mock_path.isfile.side_effect = lambda x: self.mock_isfile(x, {self.fp.name})

        self.assertTabPyAppRaisesRuntimeError(
            "Error using HTTPS: The parameter(s) TABPY_CERTIFICATE_FILE and "
            "TABPY_KEY_FILE must point to an existing file."
        )

    @patch("tabpy.tabpy_server.app.app.os.path")
    def test_https_cert_file_not_found(self, mock_path):
        self.fp.write(
            "[TabPy]\n"
            "TABPY_TRANSFER_PROTOCOL = https\n"
            "TABPY_CERTIFICATE_FILE = foo\n"
            "TABPY_KEY_FILE = bar"
        )
        self.fp.close()

        mock_path.isfile.side_effect = lambda x: self.mock_isfile(
            x, {self.fp.name, "bar"}
        )

        self.assertTabPyAppRaisesRuntimeError(
            "Error using HTTPS: The parameter(s) TABPY_CERTIFICATE_FILE "
            "must point to an existing file."
        )

    @patch("tabpy.tabpy_server.app.app.os.path")
    def test_https_key_file_not_found(self, mock_path):
        self.fp.write(
            "[TabPy]\n"
            "TABPY_TRANSFER_PROTOCOL = https\n"
            "TABPY_CERTIFICATE_FILE = foo\n"
            "TABPY_KEY_FILE = bar"
        )
        self.fp.close()

        mock_path.isfile.side_effect = lambda x: self.mock_isfile(
            x, {self.fp.name, "foo"}
        )

        self.assertTabPyAppRaisesRuntimeError(
            "Error using HTTPS: The parameter(s) TABPY_KEY_FILE "
            "must point to an existing file."
        )

    @patch("tabpy.tabpy_server.app.app.os.path.isfile", return_value=True)
    @patch("tabpy.tabpy_server.app.util.validate_cert")
    def test_https_success(self, mock_isfile, mock_validate_cert):
        self.fp.write(
            "[TabPy]\n"
            "TABPY_TRANSFER_PROTOCOL = HtTpS\n"
            "TABPY_CERTIFICATE_FILE = foo\n"
            "TABPY_KEY_FILE = bar"
        )
        self.fp.close()

        app = TabPyApp(self.fp.name)

        self.assertEqual(app.settings["transfer_protocol"], "https")
        self.assertEqual(app.settings["certificate_file"], "foo")
        self.assertEqual(app.settings["key_file"], "bar")


class TestCertificateValidation(unittest.TestCase):
    def assertValidateCertRaisesRuntimeError(self, expected_message, path):
        with self.assertRaises(RuntimeError) as err:
            validate_cert(path)
        self.assertEqual(err.exception.args[0], expected_message)

    def __init__(self, *args, **kwargs):
        super(TestCertificateValidation, self).__init__(*args, **kwargs)
        self.resources_path = os.path.join(os.path.dirname(__file__), "resources")

    def test_expired_cert(self):
        path = os.path.join(self.resources_path, "expired.crt")
        message = (
            "Error using HTTPS: The certificate provided expired "
            "on 2018-08-18 19:47:18."
        )
        self.assertValidateCertRaisesRuntimeError(message, path)

    def test_future_cert(self):
        path = os.path.join(self.resources_path, "future.crt")
        message = (
            "Error using HTTPS: The certificate provided is not valid "
            "until 3001-01-01 00:00:00."
        )
        self.assertValidateCertRaisesRuntimeError(message, path)

    def test_valid_cert(self):
        path = os.path.join(self.resources_path, "valid.crt")
        validate_cert(path)<|MERGE_RESOLUTION|>--- conflicted
+++ resolved
@@ -11,30 +11,6 @@
 
 class TestConfigEnvironmentCalls(unittest.TestCase):
     def test_config_file_does_not_exist(self):
-<<<<<<< HEAD
-        app = TabPyApp('/folder_does_not_exit/file_does_not_exist.conf')
-
-        self.assertEqual(app.settings['port'], 9004)
-        self.assertEqual(app.settings['server_version'],
-                         open('tabpy/VERSION').read().strip())
-        self.assertEqual(app.settings['transfer_protocol'], 'http')
-        self.assertTrue('certificate_file' not in app.settings)
-        self.assertTrue('key_file' not in app.settings)
-        self.assertEqual(app.settings['log_request_context'], False)
-        self.assertEqual(app.settings['evaluate_timeout'], 30)
-
-    @patch('tabpy.tabpy_server.app.app.TabPyApp._parse_cli_arguments',
-           return_value=Namespace(config=None))
-    @patch('tabpy.tabpy_server.app.app.TabPyState')
-    @patch('tabpy.tabpy_server.app.app._get_state_from_file')
-    @patch('tabpy.tabpy_server.app.app.PythonServiceHandler')
-    @patch('tabpy.tabpy_server.app.app.os.path.exists', return_value=True)
-    @patch('tabpy.tabpy_server.app.app.os')
-    def test_no_config_file(self, mock_os,
-                            mock_path_exists, mock_psws,
-                            mock_management_util, mock_tabpy_state,
-                            mock_parse_arguments):
-=======
         app = TabPyApp("/folder_does_not_exit/file_does_not_exist.conf")
 
         self.assertEqual(app.settings["port"], 9004)
@@ -65,7 +41,6 @@
         mock_tabpy_state,
         mock_parse_arguments,
     ):
->>>>>>> 26b34d9d
         pkg_path = os.path.dirname(tabpy.__file__)
         obj_path = os.path.join(pkg_path, "tmp", "query_objects")
         state_path = os.path.join(pkg_path, "tabpy_server")
@@ -229,19 +204,10 @@
         self.fp = None
 
     def test_invalid_protocol(self):
-<<<<<<< HEAD
-        self.fp.write("[TabPy]\n"
-                      "TABPY_TRANSFER_PROTOCOL = gopher")
-        self.fp.close()
-
-        self.assertTabPyAppRaisesRuntimeError(
-            'Unsupported transfer protocol: gopher')
-=======
         self.fp.write("[TabPy]\n" "TABPY_TRANSFER_PROTOCOL = gopher")
         self.fp.close()
 
         self.assertTabPyAppRaisesRuntimeError("Unsupported transfer protocol: gopher")
->>>>>>> 26b34d9d
 
     def test_http(self):
         self.fp.write("[TabPy]\n" "TABPY_TRANSFER_PROTOCOL = http")
