--- conflicted
+++ resolved
@@ -2,13 +2,7 @@
     "name": "TabPy",
     "description": "Analytics Extension implementation which expands Tableau's capabilities by allowing users to execute Python scripts and saved functions via Tableau's table calculations.",
     "repository": "https://github.com/tableau/TabPy",
-<<<<<<< HEAD
     "logo": "https://raw.githubusercontent.com/tableau/TabPy/master/tabpy/tabpy_server/static/TabPy_logo.png",
-    "keywords": ["tableau", "python", "analytics-extension"],
-    "scripts": {
-        "postdeploy": "cp /app/tabpy/tabpy_server/common/default.conf . && sed -i \"s/# TABPY_PORT = 9004/TABPY_PORT=$PORT/\" ./default.conf && tabpy-deploy-models ./default.conf"
-=======
-    "logo": "",
     "keywords": ["tableau", "python", "analytics-extension"],
     "env":{
         "USERNAME":{
@@ -21,6 +15,5 @@
             "value": "P@ssw0rd",
             "required": true
         }
->>>>>>> e1bacda7
     }
 }