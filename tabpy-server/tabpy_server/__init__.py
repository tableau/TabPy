<<<<<<< HEAD
import logging
import logging.handlers
import os
import tempfile


# Create application wide logging
logger = logging.getLogger(__name__)
logger.setLevel("INFO")
temp_dir = tempfile.gettempdir()
fh = logging.handlers.RotatingFileHandler(
    filename=os.path.join(temp_dir, "tabpy_log.log"),
    maxBytes=10000000, backupCount=5)
formatter = logging.Formatter(
    '%(asctime)s - %(name)s - %(levelname)s - %(message)s')
fh.setFormatter(formatter)
logger.addHandler(fh)
=======

from ._version import get_versions
__version__ = get_versions()['version']
del get_versions
>>>>>>> 086cb862
<|MERGE_RESOLUTION|>--- conflicted
+++ resolved
@@ -1,9 +1,9 @@
-<<<<<<< HEAD
 import logging
 import logging.handlers
 import os
 import tempfile
 
+from ._version import get_versions
 
 # Create application wide logging
 logger = logging.getLogger(__name__)
@@ -16,9 +16,7 @@
     '%(asctime)s - %(name)s - %(levelname)s - %(message)s')
 fh.setFormatter(formatter)
 logger.addHandler(fh)
-=======
 
-from ._version import get_versions
+
 __version__ = get_versions()['version']
 del get_versions
->>>>>>> 086cb862
