import concurrent.futures
import configparser
import csv
import logging
import multiprocessing
import os
import time
import tornado

from argparse import ArgumentParser

from logging import config

import tabpy_server
from tabpy_server import __version__
from tabpy_server.app.ConfigParameters import ConfigParameters
from tabpy_server.app.util import log_and_raise
from tabpy_server.management.state import TabPyState
from tabpy_server.management.util import _get_state_from_file
from tabpy_server.psws.callbacks import (init_model_evaluator, init_ps_server)
from tabpy_server.psws.python_service import (PythonService,
                                              PythonServiceHandler)
from tabpy_server.handlers import (EndpointHandler, EndpointsHandler,
                                   EvaluationPlaneHandler, QueryPlaneHandler,
                                   ServiceInfoHandler, StatusHandler,
                                   UploadDestinationHandler)

from tornado_json.constants import TORNADO_MAJOR


logger = logging.getLogger(__name__)


class TabPyApp:
    '''
    TabPy application class for keeping context like settings, state, etc.
    '''

    settings = {}
    subdirectory = ""
    tabpy_state = None
    python_service = None
    credentials = {}

    def __init__(self, config_file=None):
        if config_file is None:
            cli_args = self._parse_cli_arguments()
            if cli_args.config is not None:
                config_file = cli_args.config
            else:
                config_file = os.path.join(os.path.dirname(__file__),
                                           os.path.pardir, 'common',
                                           'default.conf')

        if os.path.isfile(config_file):
            try:
                logging.config.fileConfig(
                    config_file, disable_existing_loggers=False)
            except KeyError:
                logging.basicConfig(level=logging.DEBUG)

        self._parse_config(config_file)

    def run(self):
        application = self._create_tornado_web_app()

        init_model_evaluator(self.settings, self.tabpy_state, self.python_service)

        if self.settings['transfer_protocol'] == 'http':
            application.listen(self.settings['port'])
        elif self.settings['transfer_protocol'] == 'https':
            application.listen(self.settings['port'],
                               ssl_options={
                'certfile': self.settings['certificate_file'],
                'keyfile': self.settings['key_file']
            })
        else:
            log_and_raise('Unsupported transfer protocol.', RuntimeError)

        logger.info('Web service listening on port {}'.format(str(self.settings['port'])))
        tornado.ioloop.IOLoop.instance().start()

    def _create_tornado_web_app(self):
        logger.info('Initializing TabPy...')
        tornado.ioloop.IOLoop.instance().run_sync(
            lambda: init_ps_server(self.settings, self.tabpy_state))
        logger.info('Done initializing TabPy.')

        executor = concurrent.futures.ThreadPoolExecutor(
            max_workers=multiprocessing.cpu_count())

        # initialize Tornado application
        application = tornado.web.Application([
            # skip MainHandler to use StaticFileHandler .* page requests and
            # default to index.html
            # (r"/", MainHandler),
            (self.subdirectory + r'/query/([^/]+)', QueryPlaneHandler,
             dict(tabpy_state=self.tabpy_state,
                  python_service=self.python_service)),
            (self.subdirectory + r'/status', StatusHandler,
             dict(tabpy_state=self.tabpy_state,
                  python_service=self.python_service)),
            (self.subdirectory + r'/info', ServiceInfoHandler,
             dict(tabpy_state=self.tabpy_state,
                  python_service=self.python_service)),
            (self.subdirectory + r'/endpoints', EndpointsHandler,
             dict(tabpy_state=self.tabpy_state,
                  python_service=self.python_service)),
            (self.subdirectory + r'/endpoints/([^/]+)?', EndpointHandler,
             dict(tabpy_state=self.tabpy_state,
                  python_service=self.python_service)),
            (self.subdirectory + r'/evaluate', EvaluationPlaneHandler,
             dict(executor=executor,
                  tabpy_state=self.tabpy_state,
                  python_service=self.python_service)),
            (self.subdirectory +
             r'/configurations/endpoint_upload_destination',
             UploadDestinationHandler,
             dict(tabpy_state=self.tabpy_state,
                  python_service=self.python_service)),
            (self.subdirectory + r'/(.*)', tornado.web.StaticFileHandler,
             dict(path=self.settings['static_path'],
                  default_filename="index.html",
                  tabpy_state=self.tabpy_state,
                  python_service=self.python_service)),
        ], debug=False, **self.settings)

<<<<<<< HEAD
        return application
=======
        init_model_evaluator(
            self.settings, self.tabpy_state, self.python_service)

        if self.settings['transfer_protocol'] == 'http':
            application.listen(self.settings['port'])
        elif self.settings['transfer_protocol'] == 'https':
            application.listen(self.settings['port'],
                               ssl_options={
                'certfile': self.settings['certificate_file'],
                'keyfile': self.settings['key_file']
            })
        else:
            log_and_raise('Unsupported transfer protocol.', RuntimeError)

        logger.info('Web service listening on port {}'.format(
            str(self.settings['port'])))
        tornado.ioloop.IOLoop.instance().start()
>>>>>>> 3a1d1383

    @staticmethod
    def _parse_cli_arguments():
        '''
        Parse command line arguments. Expected arguments:
        * --config: string
        '''
        parser = ArgumentParser(description='Run TabPy Server.')
        parser.add_argument('--config', help='Path to a config file.')
        return parser.parse_args()

    def _parse_config(self, config_file):
        """Provide consistent mechanism for pulling in configuration.

        Attempt to retain backward compatibility for
        existing implementations by grabbing port
        setting from CLI first.

        Take settings in the following order:

        1. CLI arguments if present
        2. config file
        3. OS environment variables (for ease of
           setting defaults if not present)
        4. current defaults if a setting is not present in any location

        Additionally provide similar configuration capabilities in between
        config filw and environment variables.
        For consistency use the same variable name in the config file as
        in the os environment.
        For naming standards use all capitals and start with 'TABPY_'
        """
        self.settings = {}
        self.subdirectory = ""
        self.tabpy_state = None
        self.python_service = None
        self.credentials = {}

        parser = configparser.ConfigParser()

        if os.path.isfile(config_file):
            with open(config_file) as f:
                parser.read_string(f.read())
        else:
            logger.warning(
                "Unable to find config file at '{}', "
                "using default settings.".format(config_file))

        def set_parameter(settings_key,
                          config_key,
                          default_val=None,
                          check_env_var=False):
            if config_key is not None and\
               parser.has_option('TabPy', config_key):
                self.settings[settings_key] = parser.get('TabPy', config_key)
            elif check_env_var:
                self.settings[settings_key] = os.getenv(
                    config_key, default_val)
            elif default_val is not None:
                self.settings[settings_key] = default_val

        set_parameter('port', ConfigParameters.TABPY_PORT,
                      default_val=9004, check_env_var=True)
        set_parameter('server_version', None, default_val=__version__)

        set_parameter('upload_dir', ConfigParameters.TABPY_QUERY_OBJECT_PATH,
                      default_val='/tmp/query_objects', check_env_var=True)
        if not os.path.exists(self.settings['upload_dir']):
            os.makedirs(self.settings['upload_dir'])

        # set and validate transfer protocol
        set_parameter('transfer_protocol',
                      ConfigParameters.TABPY_TRANSFER_PROTOCOL,
                      default_val='http')
        self.settings['transfer_protocol'] =\
            self.settings['transfer_protocol'].lower()

        set_parameter('certificate_file',
                      ConfigParameters.TABPY_CERTIFICATE_FILE)
        set_parameter('key_file', ConfigParameters.TABPY_KEY_FILE)
        self._validate_transfer_protocol_settings()

        # if state.ini does not exist try and create it - remove
        # last dependence on batch/shell script
        set_parameter('state_file_path', ConfigParameters.TABPY_STATE_PATH,
                      default_val='./', check_env_var=True)
        self.settings['state_file_path'] = os.path.realpath(
            os.path.normpath(
                os.path.expanduser(self.settings['state_file_path'])))
        state_file_path = self.settings['state_file_path']
        logger.info("Loading state from state file %s" %
                    os.path.join(state_file_path, "state.ini"))
        tabpy_state = _get_state_from_file(state_file_path)
        self.tabpy_state = TabPyState(
            config=tabpy_state, settings=self.settings)

        self.python_service = PythonServiceHandler(PythonService())
        self.settings['compress_response'] = True if TORNADO_MAJOR >= 4\
            else "gzip"
        self.settings['static_path'] = os.path.join(
            os.path.dirname(__file__), "static")

        # Set subdirectory from config if applicable
        if tabpy_state.has_option("Service Info", "Subdirectory"):
            self.subdirectory = "/" + \
                tabpy_state.get("Service Info", "Subdirectory")

<<<<<<< HEAD
        self._set_features()
=======
        # If passwords file specified load credentials
        set_parameter(ConfigParameters.TABPY_PWD_FILE,
                      ConfigParameters.TABPY_PWD_FILE)
        if ConfigParameters.TABPY_PWD_FILE in self.settings:
            if not self._parse_pwd_file():
                log_and_raise('Failed to read passwords file %s' %
                              self.settings[ConfigParameters.TABPY_PWD_FILE],
                              RuntimeError)
>>>>>>> 3a1d1383

    def _validate_transfer_protocol_settings(self):
        if 'transfer_protocol' not in self.settings:
            log_and_raise(
                'Missing transfer protocol information.', RuntimeError)

        protocol = self.settings['transfer_protocol']

        if protocol == 'http':
            return

        if protocol != 'https':
            log_and_raise('Unsupported transfer protocol: {}.'.format(
                protocol), RuntimeError)

        self._validate_cert_key_state('The parameter(s) {} must be set.',
                                      'certificate_file' in self.settings,
                                      'key_file' in self.settings)
        cert = self.settings['certificate_file']

        self._validate_cert_key_state(
            'The parameter(s) {} must point to '
            'an existing file.',
            os.path.isfile(cert),
            os.path.isfile(self.settings['key_file']))
        tabpy_server.app.util.validate_cert(cert)

    @staticmethod
    def _validate_cert_key_state(msg, cert_valid, key_valid):
        cert_and_key_param = '{} and {}'.format(
            ConfigParameters.TABPY_CERTIFICATE_FILE,
            ConfigParameters.TABPY_KEY_FILE)
        https_error = 'Error using HTTPS: '
        err = None
        if not cert_valid and not key_valid:
            err = https_error + msg.format(cert_and_key_param)
        elif not cert_valid:
            err = https_error + \
                msg.format(ConfigParameters.TABPY_CERTIFICATE_FILE)
        elif not key_valid:
            err = https_error + msg.format(ConfigParameters.TABPY_KEY_FILE)

        if err is not None:
            log_and_raise(err, RuntimeError)

    def _parse_pwd_file(self):
        if ConfigParameters.TABPY_PWD_FILE not in self.settings:
<<<<<<< HEAD
            return True

        logger.info('Parsing password file %s' %
                    self.settings[ConfigParameters.TABPY_PWD_FILE])
=======
            logger.info("Password file is not specified")
        else:
            pwd_file_name = self.settings[ConfigParameters.TABPY_PWD_FILE]
            logger.info('Parsing password file %s' % pwd_file_name)

            if not os.path.isfile(pwd_file_name):
                logger.fatal('Password file not found')
                return False

            with open(pwd_file_name) as pwd_file:
                pwd_file_reader = csv.reader(pwd_file, delimiter=' ')
                for row in pwd_file_reader:
                    # skip empty lines
                    if len(row) == 0:
                        continue

                    # skip commented lines
                    if row[0][0] == '#':
                        continue

                    if len(row) != 2:
                        logger.error(
                            'Incorrect entry "{}" '
                            'in password file'.format(row))
                        return False

                    login = row[0]
                    if login in self.credentials:
                        logger.error(
                            'Multiple entries for username {} '
                            'in password file'.format(login))
                        return False

                    self.credentials[login] = row[1]
                    logger.debug('Found username {}'.format(login))

            if len(self.credentials) == 0:
                logger.error('No credentials found')
                return False
>>>>>>> 3a1d1383

        return True

    def _set_features(self):
        features = {}

        # Check for auth
        if ConfigParameters.TABPY_PWD_FILE in self.settings:
            features['authentication'] = {'required': True, 'methods': {'basic-auth': {}}}

        self.settings['features'] = features<|MERGE_RESOLUTION|>--- conflicted
+++ resolved
@@ -125,27 +125,7 @@
                   python_service=self.python_service)),
         ], debug=False, **self.settings)
 
-<<<<<<< HEAD
         return application
-=======
-        init_model_evaluator(
-            self.settings, self.tabpy_state, self.python_service)
-
-        if self.settings['transfer_protocol'] == 'http':
-            application.listen(self.settings['port'])
-        elif self.settings['transfer_protocol'] == 'https':
-            application.listen(self.settings['port'],
-                               ssl_options={
-                'certfile': self.settings['certificate_file'],
-                'keyfile': self.settings['key_file']
-            })
-        else:
-            log_and_raise('Unsupported transfer protocol.', RuntimeError)
-
-        logger.info('Web service listening on port {}'.format(
-            str(self.settings['port'])))
-        tornado.ioloop.IOLoop.instance().start()
->>>>>>> 3a1d1383
 
     @staticmethod
     def _parse_cli_arguments():
@@ -253,9 +233,6 @@
             self.subdirectory = "/" + \
                 tabpy_state.get("Service Info", "Subdirectory")
 
-<<<<<<< HEAD
-        self._set_features()
-=======
         # If passwords file specified load credentials
         set_parameter(ConfigParameters.TABPY_PWD_FILE,
                       ConfigParameters.TABPY_PWD_FILE)
@@ -264,7 +241,8 @@
                 log_and_raise('Failed to read passwords file %s' %
                               self.settings[ConfigParameters.TABPY_PWD_FILE],
                               RuntimeError)
->>>>>>> 3a1d1383
+
+        self._set_features()
 
     def _validate_transfer_protocol_settings(self):
         if 'transfer_protocol' not in self.settings:
@@ -312,12 +290,6 @@
 
     def _parse_pwd_file(self):
         if ConfigParameters.TABPY_PWD_FILE not in self.settings:
-<<<<<<< HEAD
-            return True
-
-        logger.info('Parsing password file %s' %
-                    self.settings[ConfigParameters.TABPY_PWD_FILE])
-=======
             logger.info("Password file is not specified")
         else:
             pwd_file_name = self.settings[ConfigParameters.TABPY_PWD_FILE]
@@ -357,7 +329,6 @@
             if len(self.credentials) == 0:
                 logger.error('No credentials found')
                 return False
->>>>>>> 3a1d1383
 
         return True
 
