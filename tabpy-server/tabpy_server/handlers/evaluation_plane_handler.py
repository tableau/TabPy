--- conflicted
+++ resolved
@@ -108,12 +108,9 @@
 
     @gen.coroutine
     def call_subprocess(self, function_to_evaluate, arguments):
-<<<<<<< HEAD
-        restricted_tabpy = RestrictedTabPy(self.port, self.logger)
-=======
         restricted_tabpy = RestrictedTabPy(
             self.port, self.logger, self.eval_timeout)
->>>>>>> a44798ea
+
         # Exec does not run the function, so it does not block.
         exec(function_to_evaluate, globals())
 
