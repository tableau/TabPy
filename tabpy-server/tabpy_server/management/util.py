--- conflicted
+++ resolved
@@ -12,36 +12,9 @@
 from datetime import datetime, timedelta, tzinfo
 from time import mktime
 
-<<<<<<< HEAD
 
-=======
-from tabpy_tools.tabpy_logging import (
-    PYLogging, log_error, log_info, log_debug, log_warning)
-import logging
->>>>>>> 086cb862
 logger = logging.getLogger(__name__)
 
-
-<<<<<<< HEAD
-def load_state_from_config_file(ps_state):
-    '''
-    Fill initial TabPy state from state file path
-    '''
-    try:
-        logger.info("Loading state from state file")
-        state_file_path = os.environ['TABPY_STATE_PATH']
-
-        # TODO: the below is namespaced with util which isn't valid (?)
-        # check if this is dead code and remove accordingly
-        config = util._get_state_from_file(state_file_path)
-        ps_state.set_config(config)
-    except Exception as e:
-        logger.error("Unable to get state file:", str(e.message))
-
-
-def write_state_config(state):
-    state_path = os.environ['TABPY_STATE_PATH']
-=======
 
 def write_state_config(state, settings):
     if 'state_file_path' in settings:
@@ -50,7 +23,6 @@
         raise ValueError('TABPY_STATE_PATH is not set')
     
     logger.debug("State path is {}".format(state_path))
->>>>>>> 086cb862
     state_key = os.path.join(state_path, 'state.ini')
     tmp_state_file = state_key
 
