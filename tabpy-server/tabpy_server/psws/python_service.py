--- conflicted
+++ resolved
@@ -3,11 +3,8 @@
 import logging
 import sys
 
-<<<<<<< HEAD
-from tabpy_client.query_object import QueryObject
-=======
+
 from tabpy_tools.query_object import QueryObject
->>>>>>> 086cb862
 from tabpy_server.common.util import format_exception
 from tabpy_server.common.messages import (
     LoadObject, DeleteObjects, FlushObjects, CountObjects, ListObjects,
@@ -15,12 +12,6 @@
     QuerySuccessful, UnknownURI, DownloadSkipped, LoadInProgress, ObjectCount,
     ObjectList)
 
-<<<<<<< HEAD
-=======
-from tabpy_tools.tabpy_logging import (
-    PYLogging, log_error, log_info, log_warning)
-
->>>>>>> 086cb862
 
 logger = logging.getLogger(__name__)
 
