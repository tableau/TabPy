--- conflicted
+++ resolved
@@ -12,12 +12,6 @@
 
 from tabpy_server.management import util
 
-<<<<<<< HEAD
-=======
-from tabpy_tools.tabpy_logging import (
-    PYLogging, log_error, log_info, log_warning)
-
->>>>>>> 086cb862
 
 logger = logging.getLogger(__name__)
 
