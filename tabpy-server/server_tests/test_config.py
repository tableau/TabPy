--- conflicted
+++ resolved
@@ -1,13 +1,10 @@
 import os
 import unittest
-<<<<<<< HEAD
 from argparse import Namespace
 from tempfile import NamedTemporaryFile
 
 from tabpy_server.app.util import validate_cert
 from tabpy_server.app.app import TabPyApp
-=======
->>>>>>> 3f95eafb
 
 from unittest.mock import patch, call
 
@@ -21,7 +18,6 @@
         assert err.args[0] == message
 
 
-<<<<<<< HEAD
 class TestConfigEnvironmentCalls(unittest.TestCase):
     @patch('tabpy_server.app.app.TabPyApp._parse_cli_arguments',
            return_value=Namespace(config=None))
@@ -36,44 +32,6 @@
                             mock_management_util, mock_tabpy_state,
                             mock_parse_arguments):
         TabPyApp(None)
-=======
-def append_logger_settings_to_config_file(config_file):
-    config_file.write("[loggers]\n"
-                      "keys=root\n"
-                      "[handlers]\n"
-                      "keys=rotatingFileHandler\n"
-                      "[formatters]\n"
-                      "keys=rootFormatter\n"
-                      "[logger_root]\n"
-                      "level=ERROR\n"
-                      "handlers=rotatingFileHandler\n"
-                      "qualname=root\n"
-                      "propagete=0\n"
-                      "[handler_rotatingFileHandler]\n"
-                      "class=handlers.RotatingFileHandler\n"
-                      "level=ERROR\n"
-                      "formatter=rootFormatter\n"
-                      "args=('tabpy_server_tests_log.log', 'w', 1000000, 5)\n"
-                      "[formatter_rootFormatter]\n"
-                      "format=%(asctime)s [%(levelname)s] (%(filename)s:"
-                      "%(module)s:%(lineno)d): %(message)s\n"
-                      "datefmt=%Y-%m-%d,%H:%M:%S\n".encode())
-
-
-class TestConfigEnvironmentCalls(unittest.TestCase):
-
-    @patch('tabpy_server.tabpy.TabPyState')
-    @patch('tabpy_server.tabpy._get_state_from_file')
-    @patch('tabpy_server.tabpy.shutil')
-    @patch('tabpy_server.tabpy.PythonServiceHandler')
-    @patch('tabpy_server.tabpy.os.path.exists', return_value=True)
-    @patch('tabpy_server.tabpy.os.path.isfile', return_value=False)
-    @patch('tabpy_server.tabpy.os')
-    def test_no_config_file(self, mock_os, mock_file_exists, mock_path_exists,
-                            mock_psws, mock_shutil, mock_management_util,
-                            mock_tabpy_state):
-        get_config(None)
->>>>>>> 3f95eafb
 
         getenv_calls = [call('TABPY_PORT', 9004),
                         call('TABPY_QUERY_OBJECT_PATH', '/tmp/query_objects'),
@@ -86,7 +44,6 @@
         self.assertTrue(len(mock_management_util.mock_calls) > 0)
         mock_os.makedirs.assert_not_called()
 
-<<<<<<< HEAD
     @patch('tabpy_server.app.app.TabPyApp._parse_cli_arguments',
            return_value=Namespace(config=None))
     @patch('tabpy_server.app.app.TabPyState')
@@ -101,25 +58,10 @@
                                             mock_tabpy_state,
                                             mock_parse_arguments):
         TabPyApp(None)
-=======
-    @patch('tabpy_server.tabpy.TabPyState')
-    @patch('tabpy_server.tabpy._get_state_from_file')
-    @patch('tabpy_server.tabpy.shutil')
-    @patch('tabpy_server.tabpy.PythonServiceHandler')
-    @patch('tabpy_server.tabpy.os.path.exists', return_value=False)
-    @patch('tabpy_server.tabpy.os.path.isfile', return_value=False)
-    @patch('tabpy_server.tabpy.os')
-    def test_no_state_ini_file_or_state_dir(self, mock_os, mock_file_exists,
-                                            mock_path_exists, mock_psws,
-                                            mock_shutil, mock_management_util,
-                                            mock_tabpy_state):
-        get_config(None)
->>>>>>> 3f95eafb
         self.assertEqual(len(mock_os.makedirs.mock_calls), 1)
 
 
 class TestPartialConfigFile(unittest.TestCase):
-<<<<<<< HEAD
     @patch('tabpy_server.app.app.TabPyApp._parse_cli_arguments')
     @patch('tabpy_server.app.app.TabPyState')
     @patch('tabpy_server.app.app._get_state_from_file')
@@ -128,18 +70,6 @@
     @patch('tabpy_server.app.app.os')
     def test_config_file_present(self, mock_os, mock_path_exists,
                                  mock_psws, mock_management_util,
-=======
-
-    @patch('tabpy_server.tabpy.parse_arguments')
-    @patch('tabpy_server.tabpy.TabPyState')
-    @patch('tabpy_server.tabpy._get_state_from_file')
-    @patch('tabpy_server.tabpy.shutil')
-    @patch('tabpy_server.tabpy.PythonServiceHandler')
-    @patch('tabpy_server.tabpy.os.path.exists', return_value=True)
-    @patch('tabpy_server.tabpy.os')
-    def test_config_file_present(self, mock_os, mock_path_exists, mock_psws,
-                                 mock_shutil, mock_management_util,
->>>>>>> 3f95eafb
                                  mock_tabpy_state, mock_parse_arguments):
         config_file = NamedTemporaryFile(delete=False)
 
@@ -148,12 +78,7 @@
                           "TABPY_STATE_PATH = bar\n".encode())
         config_file.close()
 
-<<<<<<< HEAD
         mock_parse_arguments.return_value = Namespace(config=config_file.name)
-=======
-        mock_parse_arguments.return_value = Namespace(
-            config=config_file.name, port=None)
->>>>>>> 3f95eafb
 
         mock_os.getenv.side_effect = [1234]
         mock_os.path.realpath.return_value = 'bar'
@@ -162,7 +87,6 @@
         getenv_calls = [call('TABPY_PORT', 9004)]
 
         mock_os.getenv.assert_has_calls(getenv_calls, any_order=True)
-<<<<<<< HEAD
         self.assertEqual(app.settings['port'], 1234)
         self.assertEqual(app.settings['server_version'],
                          open('VERSION').read().strip())
@@ -171,17 +95,6 @@
         self.assertEqual(app.settings['transfer_protocol'], 'http')
         self.assertTrue('certificate_file' not in app.settings)
         self.assertTrue('key_file' not in app.settings)
-=======
-        self.assertEqual(settings['port'], 1234)
-        self.assertEqual(settings['server_version'],
-                         open('VERSION').read().strip())
-        self.assertEquals(settings['bind_ip'], '0.0.0.0')
-        self.assertEquals(settings['upload_dir'], 'foo')
-        self.assertEquals(settings['state_file_path'], 'bar')
-        self.assertEqual(settings['transfer_protocol'], 'http')
-        self.assertTrue('certificate_file' not in settings)
-        self.assertTrue('key_file' not in settings)
->>>>>>> 3f95eafb
 
         os.remove(config_file.name)
 
@@ -205,18 +118,7 @@
 
     def setUp(self):
         os.chdir(self.tabpy_cwd)
-<<<<<<< HEAD
         self.fp = NamedTemporaryFile(mode='w+t', delete=False)
-=======
-        self.fp = NamedTemporaryFile(delete=False)
-        self.config_name = self.fp.name
-        append_logger_settings_to_config_file(self.fp)
-
-        patcher = patch('tabpy_server.tabpy.parse_arguments',
-                        return_value=Namespace(config=self.fp.name, port=None))
-        patcher.start()
-        self.addCleanup(patcher.stop)
->>>>>>> 3f95eafb
 
     def tearDown(self):
         os.chdir(self.cwd)
@@ -238,12 +140,8 @@
 
         assert_raises_runtime_error(
             'Error using HTTPS: The parameter(s) TABPY_CERTIFICATE_FILE '
-<<<<<<< HEAD
             'and TABPY_KEY_FILE must be set.',
             TabPyApp, {self.fp.name})
-=======
-            'and TABPY_KEY_FILE must be set.', get_config, {self.config_name})
->>>>>>> 3f95eafb
 
     def test_https_without_cert(self):
         self.fp.write(
@@ -254,11 +152,7 @@
 
         assert_raises_runtime_error('Error using HTTPS: The parameter(s) '
                                     'TABPY_CERTIFICATE_FILE must be set.',
-<<<<<<< HEAD
                                     TabPyApp, {self.fp.name})
-=======
-                                    get_config, [self.config_name])
->>>>>>> 3f95eafb
 
     def test_https_without_key(self):
         self.fp.write("[TabPy]\n"
@@ -268,11 +162,7 @@
 
         assert_raises_runtime_error('Error using HTTPS: The parameter(s) '
                                     'TABPY_KEY_FILE must be set.',
-<<<<<<< HEAD
                                     TabPyApp, {self.fp.name})
-=======
-                                    get_config, [self.config_name])
->>>>>>> 3f95eafb
 
     @patch('tabpy_server.app.app.os.path')
     def test_https_cert_and_key_file_not_found(self, mock_path):
@@ -288,11 +178,7 @@
         assert_raises_runtime_error(
             'Error using HTTPS: The parameter(s) TABPY_CERTIFICATE_FILE and '
             'TABPY_KEY_FILE must point to an existing file.',
-<<<<<<< HEAD
-            TabPyApp, {self.fp.name})
-=======
-            get_config, {self.config_name})
->>>>>>> 3f95eafb
+            TabPyApp, {self.fp.name})
 
     @patch('tabpy_server.app.app.os.path')
     def test_https_cert_file_not_found(self, mock_path):
@@ -306,14 +192,9 @@
             x, {self.fp.name, 'bar'})
 
         assert_raises_runtime_error(
-<<<<<<< HEAD
             'Error using HTTPS: The parameter(s) TABPY_CERTIFICATE_FILE '
             'must point to an existing file.',
             TabPyApp, {self.fp.name})
-=======
-            'Error using HTTPS: The parameter(s) TABPY_CERTIFICATE_FILE must '
-            'point to an existing file.', get_config, {self.config_name})
->>>>>>> 3f95eafb
 
     @patch('tabpy_server.app.app.os.path')
     def test_https_key_file_not_found(self, mock_path):
@@ -327,14 +208,9 @@
             x, {self.fp.name, 'foo'})
 
         assert_raises_runtime_error(
-<<<<<<< HEAD
             'Error using HTTPS: The parameter(s) TABPY_KEY_FILE '
             'must point to an existing file.',
             TabPyApp, {self.fp.name})
-=======
-            'Error using HTTPS: The parameter(s) TABPY_KEY_FILE must point to '
-            'an existing file.', get_config, {self.config_name})
->>>>>>> 3f95eafb
 
     @patch('tabpy_server.app.app.os.path.isfile', return_value=True)
     @patch('tabpy_server.app.util.validate_cert')
