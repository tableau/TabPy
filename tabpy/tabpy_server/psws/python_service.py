--- conflicted
+++ resolved
@@ -107,14 +107,9 @@
             }
         except Exception as e:
             logger.exception(e)
-<<<<<<< HEAD
-            logger.error(f'Unable to load QueryObject: path={object_url}, '
-                         f'error={str(e)}')
-=======
             logger.error(
                 f"Unable to load QueryObject: path={object_url}, " f"error={str(e)}"
             )
->>>>>>> 26b34d9d
 
             self.query_objects[object_uri] = {
                 "version": object_version,
@@ -167,14 +162,9 @@
                 )
         except Exception as e:
             logger.exception(e)
-<<<<<<< HEAD
-            logger.error(f'Unable to load QueryObject: path={object_url}, '
-                         f'error={str(e)}')
-=======
             logger.error(
                 f"Unable to load QueryObject: path={object_url}, " f"error={str(e)}"
             )
->>>>>>> 26b34d9d
 
             self.query_objects[object_uri] = {
                 "version": object_version,
@@ -280,10 +270,6 @@
                 return UnknownURI(object_uri)
         except Exception as e:
             logger.exception(e)
-<<<<<<< HEAD
-            err_msg = format_exception(e, '/query')
-=======
             err_msg = format_exception(e, "/query")
->>>>>>> 26b34d9d
             logger.error(err_msg)
             return QueryFailed(uri=object_uri, error=err_msg)