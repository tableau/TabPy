import abc
from collections import namedtuple
import json


class Msg:
    """
    An abstract base class for all messages used for communicating between
    the WebServices.

    The minimal functionality is the ability to instantiate a Msg from JSON
    and to write a Msg instance to JSON.

    We use namedtuples because they are lightweight and immutable. The splat
    operator (*) that we inherit from namedtuple is also convenient. We empty
    __slots__ to avoid unnecessary overhead.
    """
<<<<<<< HEAD
    __metaclass__ = abc.ABCMeta
=======

    __metaclass__ = ABCMeta
>>>>>>> 26b34d9d

    @abc.abstractmethod
    def for_json(self):
        d = self._asdict()
        type_str = self.__class__.__name__
        d.update({"type": type_str})
        return d

    @abc.abstractmethod
    def to_json(self):
        return json.dumps(self.for_json())

    @staticmethod
    def from_json(str):
        d = json.loads(str)
        type_str = d["type"]
        del d["type"]
        return eval(type_str)(**d)


class LoadSuccessful(
    namedtuple(
        "LoadSuccessful", ["uri", "path", "version", "is_update", "endpoint_type"]
    ),
    Msg,
):
    __slots__ = ()


class LoadFailed(namedtuple("LoadFailed", ["uri", "version", "error_msg"]), Msg):
    __slots__ = ()


class LoadInProgress(
    namedtuple(
        "LoadInProgress", ["uri", "path", "version", "is_update", "endpoint_type"]
    ),
    Msg,
):
    __slots__ = ()


class Query(namedtuple("Query", ["uri", "params"]), Msg):
    __slots__ = ()


class QuerySuccessful(
    namedtuple("QuerySuccessful", ["uri", "version", "response"]), Msg
):
    __slots__ = ()


class LoadObject(
    namedtuple("LoadObject", ["uri", "url", "version", "is_update", "endpoint_type"]),
    Msg,
):
    __slots__ = ()


class DeleteObjects(namedtuple("DeleteObjects", ["uris"]), Msg):
    __slots__ = ()


# Used for testing to flush out objects
class FlushObjects(namedtuple("FlushObjects", []), Msg):
    __slots__ = ()


class ObjectsDeleted(namedtuple("ObjectsDeleted", ["uris"]), Msg):
    __slots__ = ()


class ObjectsFlushed(namedtuple("ObjectsFlushed", ["n_before", "n_after"]), Msg):
    __slots__ = ()


class CountObjects(namedtuple("CountObjects", []), Msg):
    __slots__ = ()


class ObjectCount(namedtuple("ObjectCount", ["count"]), Msg):
    __slots__ = ()


class ListObjects(namedtuple("ListObjects", []), Msg):
    __slots__ = ()


class ObjectList(namedtuple("ObjectList", ["objects"]), Msg):
    __slots__ = ()


class UnknownURI(namedtuple("UnknownURI", ["uri"]), Msg):
    __slots__ = ()


class UnknownMessage(namedtuple("UnknownMessage", ["msg"]), Msg):
    __slots__ = ()


class DownloadSkipped(
    namedtuple("DownloadSkipped", ["uri", "version", "msg", "host"]), Msg
):
    __slots__ = ()


class QueryFailed(namedtuple("QueryFailed", ["uri", "error"]), Msg):
    __slots__ = ()


class QueryError(namedtuple("QueryError", ["uri", "error"]), Msg):
    __slots__ = ()


class CheckHealth(namedtuple("CheckHealth", []), Msg):
    __slots__ = ()


class Healthy(namedtuple("Healthy", []), Msg):
    __slots__ = ()


class Unhealthy(namedtuple("Unhealthy", []), Msg):
    __slots__ = ()


class Ping(namedtuple("Ping", ["id"]), Msg):
    __slots__ = ()


class Pong(namedtuple("Pong", ["id"]), Msg):
    __slots__ = ()


class Listening(namedtuple("Listening", []), Msg):
    __slots__ = ()


class EngineFailure(namedtuple("EngineFailure", ["error"]), Msg):
    __slots__ = ()


class FlushLogs(namedtuple("FlushLogs", []), Msg):
    __slots__ = ()


class LogsFlushed(namedtuple("LogsFlushed", []), Msg):
    __slots__ = ()


class ServiceError(namedtuple("ServiceError", ["error"]), Msg):
    __slots__ = ()<|MERGE_RESOLUTION|>--- conflicted
+++ resolved
@@ -1,4 +1,5 @@
 import abc
+from abc import ABCMeta
 from collections import namedtuple
 import json
 
@@ -15,12 +16,8 @@
     operator (*) that we inherit from namedtuple is also convenient. We empty
     __slots__ to avoid unnecessary overhead.
     """
-<<<<<<< HEAD
-    __metaclass__ = abc.ABCMeta
-=======
 
     __metaclass__ = ABCMeta
->>>>>>> 26b34d9d
 
     @abc.abstractmethod
     def for_json(self):
