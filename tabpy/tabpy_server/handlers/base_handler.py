import base64
import binascii
import concurrent
import json
import logging
import tornado.web
from tabpy.tabpy_server.app.SettingsParameters import SettingsParameters
from tabpy.tabpy_server.handlers.util import hash_password
from tabpy.tabpy_server.handlers.util import AuthErrorStates
import uuid


STAGING_THREAD = concurrent.futures.ThreadPoolExecutor(max_workers=3)


class ContextLoggerWrapper:
    """
    This class appends request context to logged messages.
    """

    @staticmethod
    def _generate_call_id():
        return str(uuid.uuid4())

    def __init__(self, request: tornado.httputil.HTTPServerRequest):
        self.call_id = self._generate_call_id()
        self.set_request(request)

        self.tabpy_username = None
        self.log_request_context = False
        self.request_context_logged = False

    def set_request(self, request: tornado.httputil.HTTPServerRequest):
        """
        Set HTTP(S) request for logger. Headers will be used to
        append request data as client information, Tableau user name, etc.
        """
        self.remote_ip = request.remote_ip
        self.method = request.method
        self.url = request.full_url()

        self.client = request.headers.get("TabPy-Client", None)
        self.tableau_username = request.headers.get("TabPy-User", None)

    def set_tabpy_username(self, tabpy_username: str):
        self.tabpy_username = tabpy_username

    def enable_context_logging(self, enable: bool):
        """
        Enable/disable request context information logging.

        Parameters
        ----------
        enable: bool
            If True request context information will be logged and
            every log entry for a request handler will have call ID
            with it.
        """
        self.log_request_context = enable

    def _log_context_info(self):
        if not self.log_request_context:
            return

        context = f"Call ID: {self.call_id}"

        if self.remote_ip is not None:
            context += f", Caller: {self.remote_ip}"

        if self.method is not None:
            context += f", Method: {self.method}"

        if self.url is not None:
            context += f", URL: {self.url}"

        if self.client is not None:
            context += f", Client: {self.client}"

        if self.tableau_username is not None:
            context += f", Tableau user: {self.tableau_username}"

        if self.tabpy_username is not None:
            context += f", TabPy user: {self.tabpy_username}"

        logging.getLogger(__name__).log(logging.INFO, context)
        self.request_context_logged = True

    def log(self, level: int, msg: str):
        """
        Log message with or without call ID. If call context is logged and
        call ID added to any log entry is specified by if context logging
        is enabled (see CallContext.enable_context_logging for more details).

        Parameters
        ----------
        level: int
            Log level: logging.CRITICAL, ERROR, WARNING, INFO, DEBUG, NOTSET.

        msg: str
            Message format string.

        args
            Same as args in Logger.debug().

        kwargs
            Same as kwargs in Logger.debug().
        """
        extended_msg = msg
        if self.log_request_context:
            if not self.request_context_logged:
                self._log_context_info()

            extended_msg += f", <<call ID: {self.call_id}>>"

        logging.getLogger(__name__).log(level, extended_msg)


class BaseHandler(tornado.web.RequestHandler):
    def initialize(self, app):
        self.tabpy_state = app.tabpy_state
        # set content type to application/json
        self.set_header("Content-Type", "application/json")
        self.protocol = self.settings[SettingsParameters.TransferProtocol]
        self.port = self.settings[SettingsParameters.Port]
        self.python_service = app.python_service
        self.credentials = app.credentials
        self.username = None
        self.password = None
        self.eval_timeout = self.settings[SettingsParameters.EvaluateTimeout]

        self.logger = ContextLoggerWrapper(self.request)
        self.logger.enable_context_logging(
            app.settings[SettingsParameters.LogRequestContext]
        )
        self.logger.log(logging.DEBUG, "Checking if need to handle authentication")
        self.auth_error = self.handle_authentication("v1")

    def error_out(self, code, log_message, info=None):
        self.set_status(code)
        self.write(json.dumps({"message": log_message, "info": info or {}}))

        self.logger.log(
            logging.ERROR,
            'Responding with status={}, message="{}", info="{}"'.format(
                code, log_message, info
            ),
        )
        self.finish()

    def options(self):
        # add CORS headers if TabPy has a cors_origin specified
        self._add_CORS_header()
        self.write({})

    def _add_CORS_header(self):
        """
        Add CORS header if the TabPy has attribute _cors_origin
        and _cors_origin is not an empty string.
        """
        origin = self.tabpy_state.get_access_control_allow_origin()
        if len(origin) > 0:
            self.set_header("Access-Control-Allow-Origin", origin)
            self.logger.log(logging.DEBUG, f"Access-Control-Allow-Origin:{origin}")

        headers = self.tabpy_state.get_access_control_allow_headers()
        if len(headers) > 0:
            self.set_header("Access-Control-Allow-Headers", headers)
            self.logger.log(logging.DEBUG, f"Access-Control-Allow-Headers:{headers}")

        methods = self.tabpy_state.get_access_control_allow_methods()
        if len(methods) > 0:
            self.set_header("Access-Control-Allow-Methods", methods)
            self.logger.log(logging.DEBUG, f"Access-Control-Allow-Methods:{methods}")

    def _get_auth_method(self, api_version) -> (bool, str):
        """
        Finds authentication method if provided.

        Parameters
        ----------
        api_version : str
            API version for authentication.

        Returns
        -------
        bool
            True if known authentication method is found.
            False otherwise.

        str
            Name of authentication method used by client.
            If empty no authentication required.

        (True, '') as result of this function means authentication
        is not needed.
        """
        if api_version not in self.settings[SettingsParameters.ApiVersions]:
            self.logger.log(logging.CRITICAL, f'Unknown API version "{api_version}"')
            return False, ""

        version_settings = self.settings[SettingsParameters.ApiVersions][api_version]
        if "features" not in version_settings:
            self.logger.log(
                logging.INFO, f'No features configured for API "{api_version}"'
            )
            return True, ""

        features = version_settings["features"]
        if (
            "authentication" not in features
            or not features["authentication"]["required"]
        ):
            self.logger.log(
                logging.INFO,
                "Authentication is not a required feature for API " f'"{api_version}"',
            )
            return True, ""

        auth_feature = features["authentication"]
        if "methods" not in auth_feature:
            self.logger.log(
                logging.INFO,
                "Authentication method is not configured for API " f'"{api_version}"',
            )

        methods = auth_feature["methods"]
        if "basic-auth" in auth_feature["methods"]:
            return True, "basic-auth"
        # Add new methods here...

        # No known methods were found
        self.logger.log(
            logging.CRITICAL,
            f'Unknown authentication method(s) "{methods}" are configured '
            f'for API "{api_version}"',
        )
        return False, ""

    def _get_basic_auth_credentials(self) -> bool:
        """
        Find credentials for basic access authentication method. Credentials if
        found stored in Credentials.username and Credentials.password.

        Returns
        -------
        bool
            True if valid credentials were found.
            False otherwise.
        """
        self.logger.log(
            logging.DEBUG, "Checking request headers for authentication data"
        )
        if "Authorization" not in self.request.headers:
            self.logger.log(logging.INFO, "Authorization header not found")
            return False

        auth_header = self.request.headers["Authorization"]
        auth_header_list = auth_header.split(" ")
        if len(auth_header_list) != 2 or auth_header_list[0] != "Basic":
            self.logger.log(
                logging.ERROR, f'Unknown authentication method "{auth_header}"'
            )
            return False

        try:
            cred = base64.b64decode(auth_header_list[1]).decode("utf-8")
        except (binascii.Error, UnicodeDecodeError) as ex:
            self.logger.log(logging.CRITICAL, f"Cannot decode credentials: {str(ex)}")
            return False

        login_pwd = cred.split(":")
        if len(login_pwd) != 2:
            self.logger.log(logging.ERROR, "Invalid string in encoded credentials")
            return False

        self.username = login_pwd[0]
        self.logger.set_tabpy_username(self.username)
        self.password = login_pwd[1]
        return True

    def _get_credentials(self, method) -> bool:
        """
        Find credentials for specified authentication method. Credentials if
        found stored in self.username and self.password.

        Parameters
        ----------
        method: str
            Authentication method name.

        Returns
        -------
        bool
            True if valid credentials were found.
            False otherwise.
        """
        if method == "basic-auth":
            return self._get_basic_auth_credentials()
        # Add new methods here...

        # No known methods were found
        self.logger.log(
            logging.CRITICAL,
            f'Unknown authentication method(s) "{method}" are configured ',
        )
        return False

    def _validate_basic_auth_credentials(self) -> bool:
        """
        Validates username:pwd if they are the same as
        stored credentials.

        Returns
        -------
        bool
            True if credentials has key login and
            credentials[login] equal SHA3(pwd), False
            otherwise.
        """
        login = self.username.lower()
        self.logger.log(
            logging.DEBUG, f'Validating credentials for user name "{login}"'
        )
        if login not in self.credentials:
            self.logger.log(logging.ERROR, f'User name "{self.username}" not found')
            return False

        hashed_pwd = hash_password(login, self.password)
        if self.credentials[login].lower() != hashed_pwd.lower():
            self.logger.log(
                logging.ERROR, f'Wrong password for user name "{self.username}"'
            )
            return False

        return True

    def _validate_credentials(self, method) -> bool:
        """
        Validates credentials according to specified methods if they
        are what expected.

        Parameters
        ----------
        method: str
            Authentication method name.

        Returns
        -------
        bool
            True if credentials are valid.
            False otherwise.
        """
        if method == "basic-auth":
            return self._validate_basic_auth_credentials()
        # Add new methods here...

        # No known methods were found
        self.logger.log(
            logging.CRITICAL,
            f'Unknown authentication method(s) "{method}" are configured ',
        )
        return False

    def handle_authentication(self, api_version):
        """
        If authentication feature is configured checks provided
        credentials.

        Parameters
        ----------
        api_version : str
            API version for authentication.

        Returns
        -------
        String
            None if authentication is not required and username and password are None.
            None if authentication is required and valid credentials provided.
            NotAuthorized if authenication is required and credentials are incorrect.
            NotRequired if authentication is not required but credentials are provided.
        """
        self.logger.log(logging.DEBUG, "Handling authentication")
        found, method = self._get_auth_method(api_version)
        if not found:
            return AuthErrorStates.NotAuthorized

        if method == "":
            if not self._get_basic_auth_credentials():
                self.logger.log(logging.DEBUG,
<<<<<<< HEAD
                            "authentication not required, username and password are none")
                return AuthErrorStates.NONE
            else:
                self.logger.log(logging.DEBUG,
                            "authentication not required, username and password are not none")
=======
                                "authentication not required, username and password are none")
                return AuthErrorStates.NONE
            else:
                self.logger.log(logging.DEBUG,
                                "authentication not required, username and password are not none")
>>>>>>> 366f6e09
                return AuthErrorStates.NotRequired

        if not self._get_credentials(method):
            return AuthErrorStates.NotAuthorized
<<<<<<< HEAD

        if not self._validate_credentials(method):
            return AuthErrorStates.NotAuthorized
    
=======

        if not self._validate_credentials(method):
            return AuthErrorStates.NotAuthorized

>>>>>>> 366f6e09
        return AuthErrorStates.NONE

    def should_fail_with_auth_error(self):
        """
        Checks if authentication is required:
        - if it is not returns false, None
        - if it is required validates provided credentials

        Returns
        -------
        bool
            False if authentication is not required and username
            and password is None or isrequired and validation
            for credentials passes.
            True if validation for credentials failed or
            if authentication is not required and username and password
            fields are not empty.
        """
        return self.auth_error

    def fail_with_auth_error(self):
        """
        Prepares server 401 response and server 400 response depending
        on the value of the self.auth_error flag
        """
        if self.auth_error == AuthErrorStates.NotAuthorized:
            self.logger.log(logging.ERROR, "Failing with 401 for unauthorized request")
            self.set_status(401)
            self.set_header("WWW-Authenticate", f'Basic realm="{self.tabpy_state.name}"')
            self.error_out(
                401,
                info="Unauthorized request.",
                log_message="Invalid credentials provided.",
            )
        else:
            self.logger.log(logging.ERROR, "Failing with 400 for Bad Request")
            self.set_status(400)
            self.set_header("WWW-Authenticate", f'Basic realm="{self.tabpy_state.name}"')
            self.error_out(
                400,
                info="Bad request.",
                log_message="Username or Password provided when authentication not available",
            )<|MERGE_RESOLUTION|>--- conflicted
+++ resolved
@@ -387,34 +387,19 @@
         if method == "":
             if not self._get_basic_auth_credentials():
                 self.logger.log(logging.DEBUG,
-<<<<<<< HEAD
-                            "authentication not required, username and password are none")
-                return AuthErrorStates.NONE
-            else:
-                self.logger.log(logging.DEBUG,
-                            "authentication not required, username and password are not none")
-=======
                                 "authentication not required, username and password are none")
                 return AuthErrorStates.NONE
             else:
                 self.logger.log(logging.DEBUG,
                                 "authentication not required, username and password are not none")
->>>>>>> 366f6e09
                 return AuthErrorStates.NotRequired
 
         if not self._get_credentials(method):
             return AuthErrorStates.NotAuthorized
-<<<<<<< HEAD
 
         if not self._validate_credentials(method):
             return AuthErrorStates.NotAuthorized
-    
-=======
-
-        if not self._validate_credentials(method):
-            return AuthErrorStates.NotAuthorized
-
->>>>>>> 366f6e09
+
         return AuthErrorStates.NONE
 
     def should_fail_with_auth_error(self):
