from tabpy.tabpy_server.handlers import BaseHandler
import json
import logging
from tabpy.tabpy_server.common.util import format_exception
import requests
from tornado import gen
from datetime import timedelta


class RestrictedTabPy:
    def __init__(self, protocol, port, logger, timeout):
        self.protocol = protocol
        self.port = port
        self.logger = logger
        self.timeout = timeout

    def query(self, name, *args, **kwargs):
        url = f"{self.protocol}://localhost:{self.port}/query/{name}"
        self.logger.log(logging.DEBUG, f"Querying {url}...")
        internal_data = {"data": args or kwargs}
        data = json.dumps(internal_data)
        headers = {"content-type": "application/json"}
        response = requests.post(
            url=url, data=data, headers=headers, timeout=self.timeout, verify=False
        )
        return response.json()


class EvaluationPlaneHandler(BaseHandler):
    """
    EvaluationPlaneHandler is responsible for running arbitrary python scripts.
    """

    def initialize(self, executor, app):
        super(EvaluationPlaneHandler, self).initialize(app)
        self.executor = executor
        self._error_message_timeout = (
            f"User defined script timed out. "
            f"Timeout is set to {self.eval_timeout} s."
        )

    @gen.coroutine
    def post(self):
        if self.should_fail_with_not_authorized():
            self.fail_with_not_authorized()
            return

        self._add_CORS_header()
        try:
            body = json.loads(self.request.body.decode("utf-8"))
            if "script" not in body:
                self.error_out(400, "Script is empty.")
                return

            # Transforming user script into a proper function.
            user_code = body["script"]
            arguments = None
            arguments_str = ""
            if "data" in body:
                arguments = body["data"]

            if arguments is not None:
                if not isinstance(arguments, dict):
                    self.error_out(
                        400, "Script parameters need to be provided as a dictionary."
                    )
                    return
                else:
                    arguments_expected = []
                    for i in range(1, len(arguments.keys()) + 1):
                        arguments_expected.append("_arg" + str(i))
                    if sorted(arguments_expected) == sorted(arguments.keys()):
                        arguments_str = ", " + ", ".join(arguments.keys())
                    else:
                        self.error_out(
                            400,
                            "Variables names should follow "
                            "the format _arg1, _arg2, _argN",
                        )
                        return

            function_to_evaluate = f"def _user_script(tabpy{arguments_str}):\n"
            for u in user_code.splitlines():
                function_to_evaluate += " " + u + "\n"

            self.logger.log(
                logging.INFO, f"function to evaluate={function_to_evaluate}"
            )

            try:
                result = yield self._call_subprocess(function_to_evaluate, arguments)
            except (
                gen.TimeoutError,
                requests.exceptions.ConnectTimeout,
                requests.exceptions.ReadTimeout,
            ):
                self.logger.log(logging.ERROR, self._error_message_timeout)
                self.error_out(408, self._error_message_timeout)
                return

            if result is None:
                self.error_out(400, "Error running script. No return value")
            else:
                self.write(json.dumps(result))
                self.finish()

        except Exception as e:
            err_msg = f"{e.__class__.__name__} : {str(e)}"
            if err_msg != "KeyError : 'response'":
                err_msg = format_exception(e, "POST /evaluate")
                self.error_out(500, "Error processing script", info=err_msg)
            else:
                self.error_out(
                    404,
                    "Error processing script",
                    info="The endpoint you're "
                    "trying to query did not respond. Please make sure the "
                    "endpoint exists and the correct set of arguments are "
                    "provided.",
                )

    @gen.coroutine
    def _call_subprocess(self, function_to_evaluate, arguments):
        restricted_tabpy = RestrictedTabPy(
            self.protocol, self.port, self.logger, self.eval_timeout
        )
        # Exec does not run the function, so it does not block.
        exec(function_to_evaluate, globals())

        # 'noqa' comments below tell flake8 to ignore undefined _user_script
        # name - the name is actually defined with user script being wrapped
        # in _user_script function (constructed as a striong) and then executed
        # with exec() call above.
        if arguments is None:
            future = self.executor.submit(_user_script,  # noqa: F821
                                          restricted_tabpy)
        else:
<<<<<<< HEAD
            future = self.executor.submit(_user_script,  # noqa: F821
                                          restricted_tabpy, **arguments)
=======
            future = self.executor.submit(_user_script, restricted_tabpy, **arguments)
>>>>>>> 26b34d9d

        ret = yield gen.with_timeout(timedelta(seconds=self.eval_timeout), future)
        raise gen.Return(ret)<|MERGE_RESOLUTION|>--- conflicted
+++ resolved
@@ -135,12 +135,8 @@
             future = self.executor.submit(_user_script,  # noqa: F821
                                           restricted_tabpy)
         else:
-<<<<<<< HEAD
             future = self.executor.submit(_user_script,  # noqa: F821
                                           restricted_tabpy, **arguments)
-=======
-            future = self.executor.submit(_user_script, restricted_tabpy, **arguments)
->>>>>>> 26b34d9d
 
         ret = yield gen.with_timeout(timedelta(seconds=self.eval_timeout), future)
         raise gen.Return(ret)