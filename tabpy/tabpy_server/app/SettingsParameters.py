--- conflicted
+++ resolved
@@ -1,21 +1,6 @@
 class SettingsParameters:
     """
     Application (TabPyApp) settings names
-<<<<<<< HEAD
-    '''
-    TransferProtocol = 'transfer_protocol'
-    Port = 'port'
-    ServerVersion = 'server_version'
-    UploadDir = 'upload_dir'
-    CertificateFile = 'certificate_file'
-    KeyFile = 'key_file'
-    StateFilePath = 'state_file_path'
-    ApiVersions = 'versions'
-    LogRequestContext = 'log_request_context'
-    StaticPath = 'static_path'
-    MaxRequestSizeInMb = 'max_request_size_in_mb'
-    EvaluateTimeout = 'evaluate_timeout'
-=======
     """
 
     TransferProtocol = "transfer_protocol"
@@ -29,5 +14,4 @@
     LogRequestContext = "log_request_context"
     StaticPath = "static_path"
     MaxRequestSizeInMb = "max_request_size_in_mb"
-    EvaluateTimeout = "evaluate_timeout"
->>>>>>> 26b34d9d
+    EvaluateTimeout = "evaluate_timeout"