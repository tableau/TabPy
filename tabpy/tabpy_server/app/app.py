from argparse import ArgumentParser
import concurrent.futures
import configparser
import logging
from logging import config
import multiprocessing
import os
import shutil
import signal
import tabpy.tabpy_server
from tabpy.tabpy import __version__
from tabpy.tabpy_server.app.ConfigParameters import ConfigParameters
from tabpy.tabpy_server.app.SettingsParameters import SettingsParameters
from tabpy.tabpy_server.app.util import parse_pwd_file
from tabpy.tabpy_server.management.state import TabPyState
from tabpy.tabpy_server.management.util import _get_state_from_file
from tabpy.tabpy_server.psws.callbacks import init_model_evaluator, init_ps_server
from tabpy.tabpy_server.psws.python_service import PythonService, PythonServiceHandler
from tabpy.tabpy_server.handlers import (
    EndpointHandler,
    EndpointsHandler,
    EvaluationPlaneHandler,
    QueryPlaneHandler,
    ServiceInfoHandler,
    StatusHandler,
    UploadDestinationHandler,
)
import tornado


logger = logging.getLogger(__name__)


class TabPyApp:
    """
    TabPy application class for keeping context like settings, state, etc.
    """

    settings = {}
    subdirectory = ""
    tabpy_state = None
    python_service = None
    credentials = {}

    def __init__(self, config_file=None):
        if config_file is None:
            cli_args = self._parse_cli_arguments()
            if cli_args.config is not None:
                config_file = cli_args.config
            else:
                config_file = os.path.join(
                    os.path.dirname(__file__), os.path.pardir, "common", "default.conf"
                )

        if os.path.isfile(config_file):
            try:
                logging.config.fileConfig(config_file, disable_existing_loggers=False)
            except KeyError:
                logging.basicConfig(level=logging.DEBUG)

        self._parse_config(config_file)

    def run(self):
        application = self._create_tornado_web_app()
<<<<<<< HEAD
        max_request_size =\
            int(self.settings[SettingsParameters.MaxRequestSizeInMb]) *\
            1024 * 1024
        logger.info(f'Setting max request size to {max_request_size} bytes')
=======
        max_request_size = (
            int(self.settings[SettingsParameters.MaxRequestSizeInMb]) * 1024 * 1024
        )
        logger.info(f"Setting max request size to {max_request_size} bytes")
>>>>>>> 26b34d9d

        init_model_evaluator(self.settings, self.tabpy_state, self.python_service)

        protocol = self.settings[SettingsParameters.TransferProtocol]
        ssl_options = None
<<<<<<< HEAD
        if protocol == 'https':
            ssl_options = {
                'certfile': self.settings[SettingsParameters.CertificateFile],
                'keyfile': self.settings[SettingsParameters.KeyFile]
            }
        elif protocol != 'http':
            msg = f'Unsupported transfer protocol {protocol}.'
=======
        if protocol == "https":
            ssl_options = {
                "certfile": self.settings[SettingsParameters.CertificateFile],
                "keyfile": self.settings[SettingsParameters.KeyFile],
            }
        elif protocol != "http":
            msg = f"Unsupported transfer protocol {protocol}."
>>>>>>> 26b34d9d
            logger.critical(msg)
            raise RuntimeError(msg)

        application.listen(
            self.settings[SettingsParameters.Port],
            ssl_options=ssl_options,
            max_buffer_size=max_request_size,
<<<<<<< HEAD
            max_body_size=max_request_size)
=======
            max_body_size=max_request_size,
        )
>>>>>>> 26b34d9d

        logger.info(
            "Web service listening on port "
            f"{str(self.settings[SettingsParameters.Port])}"
        )
        tornado.ioloop.IOLoop.instance().start()

    def _create_tornado_web_app(self):
        class TabPyTornadoApp(tornado.web.Application):
            is_closing = False

            def signal_handler(self, signal):
<<<<<<< HEAD
                logger.critical(f'Exiting on signal {signal}...')
=======
                logger.critical(f"Exiting on signal {signal}...")
>>>>>>> 26b34d9d
                self.is_closing = True

            def try_exit(self):
                if self.is_closing:
                    tornado.ioloop.IOLoop.instance().stop()
<<<<<<< HEAD
                    logger.info('Shutting down TabPy...')

        logger.info('Initializing TabPy...')
=======
                    logger.info("Shutting down TabPy...")

        logger.info("Initializing TabPy...")
>>>>>>> 26b34d9d
        tornado.ioloop.IOLoop.instance().run_sync(
            lambda: init_ps_server(self.settings, self.tabpy_state)
        )
        logger.info("Done initializing TabPy.")

        executor = concurrent.futures.ThreadPoolExecutor(
            max_workers=multiprocessing.cpu_count()
        )

        # initialize Tornado application
<<<<<<< HEAD
        application = TabPyTornadoApp([
            # skip MainHandler to use StaticFileHandler .* page requests and
            # default to index.html
            # (r"/", MainHandler),
            (self.subdirectory + r'/query/([^/]+)', QueryPlaneHandler,
             dict(app=self)),
            (self.subdirectory + r'/status', StatusHandler,
             dict(app=self)),
            (self.subdirectory + r'/info', ServiceInfoHandler,
             dict(app=self)),
            (self.subdirectory + r'/endpoints', EndpointsHandler,
             dict(app=self)),
            (self.subdirectory + r'/endpoints/([^/]+)?', EndpointHandler,
             dict(app=self)),
            (self.subdirectory + r'/evaluate', EvaluationPlaneHandler,
             dict(executor=executor,
                  app=self)),
            (self.subdirectory +
             r'/configurations/endpoint_upload_destination',
             UploadDestinationHandler,
             dict(app=self)),
            (self.subdirectory + r'/(.*)', tornado.web.StaticFileHandler,
             dict(path=self.settings[SettingsParameters.StaticPath],
                  default_filename="index.html")),
        ], debug=False, **self.settings)
=======
        application = TabPyTornadoApp(
            [
                # skip MainHandler to use StaticFileHandler .* page requests and
                # default to index.html
                # (r"/", MainHandler),
                (
                    self.subdirectory + r"/query/([^/]+)",
                    QueryPlaneHandler,
                    dict(app=self),
                ),
                (self.subdirectory + r"/status", StatusHandler, dict(app=self)),
                (self.subdirectory + r"/info", ServiceInfoHandler, dict(app=self)),
                (self.subdirectory + r"/endpoints", EndpointsHandler, dict(app=self)),
                (
                    self.subdirectory + r"/endpoints/([^/]+)?",
                    EndpointHandler,
                    dict(app=self),
                ),
                (
                    self.subdirectory + r"/evaluate",
                    EvaluationPlaneHandler,
                    dict(executor=executor, app=self),
                ),
                (
                    self.subdirectory + r"/configurations/endpoint_upload_destination",
                    UploadDestinationHandler,
                    dict(app=self),
                ),
                (
                    self.subdirectory + r"/(.*)",
                    tornado.web.StaticFileHandler,
                    dict(
                        path=self.settings[SettingsParameters.StaticPath],
                        default_filename="index.html",
                    ),
                ),
            ],
            debug=False,
            **self.settings,
        )

        signal.signal(signal.SIGINT, application.signal_handler)
        tornado.ioloop.PeriodicCallback(application.try_exit, 500).start()
>>>>>>> 26b34d9d

        signal.signal(signal.SIGINT, application.signal_handler)
        tornado.ioloop.PeriodicCallback(application.try_exit, 500).start()

        return application

    def _parse_cli_arguments(self):
<<<<<<< HEAD
        '''
=======
        """
>>>>>>> 26b34d9d
        Parse command line arguments. Expected arguments:
        * --config: string
        """
        parser = ArgumentParser(description="Run TabPy Server.")
        parser.add_argument("--config", help="Path to a config file.")
        return parser.parse_args()

    def _parse_config(self, config_file):
        """Provide consistent mechanism for pulling in configuration.

        Attempt to retain backward compatibility for
        existing implementations by grabbing port
        setting from CLI first.

        Take settings in the following order:

        1. CLI arguments if present
        2. config file
        3. OS environment variables (for ease of
           setting defaults if not present)
        4. current defaults if a setting is not present in any location

        Additionally provide similar configuration capabilities in between
        config file and environment variables.
        For consistency use the same variable name in the config file as
        in the os environment.
        For naming standards use all capitals and start with 'TABPY_'
        """
        self.settings = {}
        self.subdirectory = ""
        self.tabpy_state = None
        self.python_service = None
        self.credentials = {}

        parser = configparser.ConfigParser(os.environ)

        if os.path.isfile(config_file):
            with open(config_file) as f:
                parser.read_string(f.read())
        else:
            logger.warning(
                f"Unable to find config file at {config_file}, "
                "using default settings."
            )

        def set_parameter(settings_key, config_key, default_val=None):
            key_is_set = False

            if (
                config_key is not None
                and parser.has_section("TabPy")
                and parser.has_option("TabPy", config_key)
            ):
                self.settings[settings_key] = parser.get("TabPy", config_key)
                key_is_set = True
                logger.debug(
                    f"Parameter {settings_key} set to "
                    f'"{self.settings[settings_key]}" '
                    "from config file or environment variable"
                )

            if not key_is_set and default_val is not None:
                self.settings[settings_key] = default_val
                key_is_set = True
                logger.debug(
                    f"Parameter {settings_key} set to "
                    f'"{self.settings[settings_key]}" '
                    "from default value"
                )

            if not key_is_set:
                logger.debug(f"Parameter {settings_key} is not set")

        set_parameter(
            SettingsParameters.Port, ConfigParameters.TABPY_PORT, default_val=9004
        )
        set_parameter(SettingsParameters.ServerVersion, None, default_val=__version__)

        set_parameter(
            SettingsParameters.EvaluateTimeout,
            ConfigParameters.TABPY_EVALUATE_TIMEOUT,
            default_val=30,
        )

        try:
            self.settings[SettingsParameters.EvaluateTimeout] = float(
                self.settings[SettingsParameters.EvaluateTimeout]
            )
        except ValueError:
            logger.warning(
                "Evaluate timeout must be a float type. Defaulting "
                "to evaluate timeout of 30 seconds."
            )
            self.settings[SettingsParameters.EvaluateTimeout] = 30

        pkg_path = os.path.dirname(tabpy.__file__)
        set_parameter(
            SettingsParameters.UploadDir,
            ConfigParameters.TABPY_QUERY_OBJECT_PATH,
            default_val=os.path.join(pkg_path, "tmp", "query_objects"),
        )
        if not os.path.exists(self.settings[SettingsParameters.UploadDir]):
            os.makedirs(self.settings[SettingsParameters.UploadDir])

        # set and validate transfer protocol
        set_parameter(
            SettingsParameters.TransferProtocol,
            ConfigParameters.TABPY_TRANSFER_PROTOCOL,
            default_val="http",
        )
        self.settings[SettingsParameters.TransferProtocol] = self.settings[
            SettingsParameters.TransferProtocol
        ].lower()

        set_parameter(
            SettingsParameters.CertificateFile, ConfigParameters.TABPY_CERTIFICATE_FILE
        )
        set_parameter(SettingsParameters.KeyFile, ConfigParameters.TABPY_KEY_FILE)
        self._validate_transfer_protocol_settings()

        # if state.ini does not exist try and create it - remove
        # last dependence on batch/shell script
        set_parameter(
            SettingsParameters.StateFilePath,
            ConfigParameters.TABPY_STATE_PATH,
            default_val=os.path.join(pkg_path, "tabpy_server"),
        )
        self.settings[SettingsParameters.StateFilePath] = os.path.realpath(
            os.path.normpath(
                os.path.expanduser(self.settings[SettingsParameters.StateFilePath])
            )
        )
        state_file_dir = self.settings[SettingsParameters.StateFilePath]
        state_file_path = os.path.join(state_file_dir, "state.ini")
        if not os.path.isfile(state_file_path):
            state_file_template_path = os.path.join(
                pkg_path, "tabpy_server", "state.ini.template"
            )
            logger.debug(
                f"File {state_file_path} not found, creating from "
                f"template {state_file_template_path}..."
            )
            shutil.copy(state_file_template_path, state_file_path)

        logger.info(f"Loading state from state file {state_file_path}")
        tabpy_state = _get_state_from_file(state_file_dir)
        self.tabpy_state = TabPyState(config=tabpy_state, settings=self.settings)

        self.python_service = PythonServiceHandler(PythonService())
        self.settings["compress_response"] = True
        set_parameter(
            SettingsParameters.StaticPath,
            ConfigParameters.TABPY_STATIC_PATH,
            default_val="./",
        )
        self.settings[SettingsParameters.StaticPath] = os.path.abspath(
            self.settings[SettingsParameters.StaticPath]
        )
        logger.debug(
            f"Static pages folder set to "
            f'"{self.settings[SettingsParameters.StaticPath]}"'
        )

        # Set subdirectory from config if applicable
        if tabpy_state.has_option("Service Info", "Subdirectory"):
            self.subdirectory = "/" + tabpy_state.get("Service Info", "Subdirectory")

        # If passwords file specified load credentials
        set_parameter(ConfigParameters.TABPY_PWD_FILE, ConfigParameters.TABPY_PWD_FILE)
        if ConfigParameters.TABPY_PWD_FILE in self.settings:
            if not self._parse_pwd_file():
                msg = (
                    "Failed to read passwords file "
                    f"{self.settings[ConfigParameters.TABPY_PWD_FILE]}"
                )
                logger.critical(msg)
                raise RuntimeError(msg)
        else:
            logger.info(
                "Password file is not specified: " "Authentication is not enabled"
            )

        features = self._get_features()
        self.settings[SettingsParameters.ApiVersions] = {"v1": {"features": features}}

        set_parameter(
            SettingsParameters.LogRequestContext,
            ConfigParameters.TABPY_LOG_DETAILS,
            default_val="false",
        )
        self.settings[SettingsParameters.LogRequestContext] = (
            self.settings[SettingsParameters.LogRequestContext].lower() != "false"
        )
        call_context_state = (
            "enabled"
            if self.settings[SettingsParameters.LogRequestContext]
            else "disabled"
        )
        logger.info(f"Call context logging is {call_context_state}")

        set_parameter(
            SettingsParameters.MaxRequestSizeInMb,
            ConfigParameters.TABPY_MAX_REQUEST_SIZE_MB,
            default_val=100,
        )

        set_parameter(SettingsParameters.MaxRequestSizeInMb,
                      ConfigParameters.TABPY_MAX_REQUEST_SIZE_MB,
                      default_val=100)

    def _validate_transfer_protocol_settings(self):
        if SettingsParameters.TransferProtocol not in self.settings:
            msg = "Missing transfer protocol information."
            logger.critical(msg)
            raise RuntimeError(msg)

        protocol = self.settings[SettingsParameters.TransferProtocol]

        if protocol == "http":
            return

        if protocol != "https":
            msg = f"Unsupported transfer protocol: {protocol}"
            logger.critical(msg)
            raise RuntimeError(msg)

        self._validate_cert_key_state(
            "The parameter(s) {} must be set.",
            SettingsParameters.CertificateFile in self.settings,
            SettingsParameters.KeyFile in self.settings,
        )
        cert = self.settings[SettingsParameters.CertificateFile]

        self._validate_cert_key_state(
            "The parameter(s) {} must point to " "an existing file.",
            os.path.isfile(cert),
            os.path.isfile(self.settings[SettingsParameters.KeyFile]),
        )
        tabpy.tabpy_server.app.util.validate_cert(cert)

    @staticmethod
    def _validate_cert_key_state(msg, cert_valid, key_valid):
        cert_and_key_param = (
            f"{ConfigParameters.TABPY_CERTIFICATE_FILE} and "
            f"{ConfigParameters.TABPY_KEY_FILE}"
        )
        https_error = "Error using HTTPS: "
        err = None
        if not cert_valid and not key_valid:
            err = https_error + msg.format(cert_and_key_param)
        elif not cert_valid:
            err = https_error + msg.format(ConfigParameters.TABPY_CERTIFICATE_FILE)
        elif not key_valid:
            err = https_error + msg.format(ConfigParameters.TABPY_KEY_FILE)

        if err is not None:
            logger.critical(err)
            raise RuntimeError(err)

    def _parse_pwd_file(self):
        succeeded, self.credentials = parse_pwd_file(
            self.settings[ConfigParameters.TABPY_PWD_FILE]
        )

        if succeeded and len(self.credentials) == 0:
            logger.error("No credentials found")
            succeeded = False

        return succeeded

    def _get_features(self):
        features = {}

        # Check for auth
        if ConfigParameters.TABPY_PWD_FILE in self.settings:
            features["authentication"] = {
                "required": True,
                "methods": {"basic-auth": {}},
            }

        return features<|MERGE_RESOLUTION|>--- conflicted
+++ resolved
@@ -62,31 +62,15 @@
 
     def run(self):
         application = self._create_tornado_web_app()
-<<<<<<< HEAD
-        max_request_size =\
-            int(self.settings[SettingsParameters.MaxRequestSizeInMb]) *\
-            1024 * 1024
-        logger.info(f'Setting max request size to {max_request_size} bytes')
-=======
         max_request_size = (
             int(self.settings[SettingsParameters.MaxRequestSizeInMb]) * 1024 * 1024
         )
         logger.info(f"Setting max request size to {max_request_size} bytes")
->>>>>>> 26b34d9d
 
         init_model_evaluator(self.settings, self.tabpy_state, self.python_service)
 
         protocol = self.settings[SettingsParameters.TransferProtocol]
         ssl_options = None
-<<<<<<< HEAD
-        if protocol == 'https':
-            ssl_options = {
-                'certfile': self.settings[SettingsParameters.CertificateFile],
-                'keyfile': self.settings[SettingsParameters.KeyFile]
-            }
-        elif protocol != 'http':
-            msg = f'Unsupported transfer protocol {protocol}.'
-=======
         if protocol == "https":
             ssl_options = {
                 "certfile": self.settings[SettingsParameters.CertificateFile],
@@ -94,7 +78,6 @@
             }
         elif protocol != "http":
             msg = f"Unsupported transfer protocol {protocol}."
->>>>>>> 26b34d9d
             logger.critical(msg)
             raise RuntimeError(msg)
 
@@ -102,12 +85,8 @@
             self.settings[SettingsParameters.Port],
             ssl_options=ssl_options,
             max_buffer_size=max_request_size,
-<<<<<<< HEAD
-            max_body_size=max_request_size)
-=======
             max_body_size=max_request_size,
         )
->>>>>>> 26b34d9d
 
         logger.info(
             "Web service listening on port "
@@ -120,25 +99,15 @@
             is_closing = False
 
             def signal_handler(self, signal):
-<<<<<<< HEAD
-                logger.critical(f'Exiting on signal {signal}...')
-=======
                 logger.critical(f"Exiting on signal {signal}...")
->>>>>>> 26b34d9d
                 self.is_closing = True
 
             def try_exit(self):
                 if self.is_closing:
                     tornado.ioloop.IOLoop.instance().stop()
-<<<<<<< HEAD
-                    logger.info('Shutting down TabPy...')
-
-        logger.info('Initializing TabPy...')
-=======
                     logger.info("Shutting down TabPy...")
 
         logger.info("Initializing TabPy...")
->>>>>>> 26b34d9d
         tornado.ioloop.IOLoop.instance().run_sync(
             lambda: init_ps_server(self.settings, self.tabpy_state)
         )
@@ -149,33 +118,6 @@
         )
 
         # initialize Tornado application
-<<<<<<< HEAD
-        application = TabPyTornadoApp([
-            # skip MainHandler to use StaticFileHandler .* page requests and
-            # default to index.html
-            # (r"/", MainHandler),
-            (self.subdirectory + r'/query/([^/]+)', QueryPlaneHandler,
-             dict(app=self)),
-            (self.subdirectory + r'/status', StatusHandler,
-             dict(app=self)),
-            (self.subdirectory + r'/info', ServiceInfoHandler,
-             dict(app=self)),
-            (self.subdirectory + r'/endpoints', EndpointsHandler,
-             dict(app=self)),
-            (self.subdirectory + r'/endpoints/([^/]+)?', EndpointHandler,
-             dict(app=self)),
-            (self.subdirectory + r'/evaluate', EvaluationPlaneHandler,
-             dict(executor=executor,
-                  app=self)),
-            (self.subdirectory +
-             r'/configurations/endpoint_upload_destination',
-             UploadDestinationHandler,
-             dict(app=self)),
-            (self.subdirectory + r'/(.*)', tornado.web.StaticFileHandler,
-             dict(path=self.settings[SettingsParameters.StaticPath],
-                  default_filename="index.html")),
-        ], debug=False, **self.settings)
-=======
         application = TabPyTornadoApp(
             [
                 # skip MainHandler to use StaticFileHandler .* page requests and
@@ -219,7 +161,6 @@
 
         signal.signal(signal.SIGINT, application.signal_handler)
         tornado.ioloop.PeriodicCallback(application.try_exit, 500).start()
->>>>>>> 26b34d9d
 
         signal.signal(signal.SIGINT, application.signal_handler)
         tornado.ioloop.PeriodicCallback(application.try_exit, 500).start()
@@ -227,11 +168,7 @@
         return application
 
     def _parse_cli_arguments(self):
-<<<<<<< HEAD
-        '''
-=======
         """
->>>>>>> 26b34d9d
         Parse command line arguments. Expected arguments:
         * --config: string
         """
