from re import compile
import time
import requests
<<<<<<< HEAD
from .rest import (RequestsNetworkWrapper, ServiceClient)
from .rest_client import (RESTServiceClient, Endpoint)
=======

from .rest import RequestsNetworkWrapper, ServiceClient

from .rest_client import RESTServiceClient, Endpoint, AliasEndpoint

>>>>>>> 26b34d9d
from .custom_query_object import CustomQueryObject
import os
import logging

logger = logging.getLogger(__name__)

_name_checker = compile(r"^[\w -]+$")


def _check_endpoint_type(name):
    if not isinstance(name, str):
        raise TypeError("Endpoint name must be a string")

    if name == "":
        raise ValueError("Endpoint name cannot be empty")


def _check_hostname(name):
    _check_endpoint_type(name)
    hostname_checker = compile(r"^http(s)?://[a-zA-Z0-9-_\.]+(/)?(:[0-9]+)?(/)?$")

    if not hostname_checker.match(name):
        raise ValueError(
            f"endpoint name {name} should be in http(s)://<hostname>"
            "[:<port>] and hostname may consist only of: "
            "a-z, A-Z, 0-9, underscore and hyphens."
        )


def _check_endpoint_name(name):
    """Checks that the endpoint name is valid by comparing it with an RE and
    checking that it is not reserved."""
    _check_endpoint_type(name)

    if not _name_checker.match(name):
        raise ValueError(
            f"endpoint name {name} can only contain: a-z, A-Z, 0-9,"
            " underscore, hyphens and spaces."
        )


class Client:
    def __init__(self, endpoint, query_timeout=1000):
        """
        Connects to a running server.

        The class constructor takes a server address which is then used to
        connect for all subsequent member APIs.

        Parameters
        ----------
        endpoint : str, optional
            The server URL.

        query_timeout : float, optional
            The timeout for query operations.
        """
        _check_hostname(endpoint)

        self._endpoint = endpoint

        session = requests.session()
        session.verify = False
        requests.packages.urllib3.disable_warnings()

        # Setup the communications layer.
        network_wrapper = RequestsNetworkWrapper(session)
        service_client = ServiceClient(self._endpoint, network_wrapper)

        self._service = RESTServiceClient(service_client)
        if query_timeout is not None and query_timeout > 0:
            self.query_timeout = query_timeout
        else:
            self.query_timeout = 0.0

    def __repr__(self):
        return (
            "<"
            + self.__class__.__name__
            + " object at "
            + hex(id(self))
            + " connected to "
            + repr(self._endpoint)
            + ">"
        )

    def get_status(self):
        """
        Gets the status of the deployed endpoints.

        Returns
        -------
        dict
            Keys are endpoints and values are dicts describing the state of
            the endpoint.

        Examples
        --------
        .. sourcecode:: python
            {
                u'foo': {
                    u'status': u'LoadFailed',
                    u'last_error': u'error mesasge',
                    u'version': 1,
                    u'type': u'model',
                },
            }
        """
        return self._service.get_status()

    #
    # Query
    #

    @property
    def query_timeout(self):
        """The timeout for queries in seconds."""
        return self._service.query_timeout

    @query_timeout.setter
    def query_timeout(self, value):
        self._service.query_timeout = value

    def query(self, name, *args, **kwargs):
        """Query an endpoint.

        Parameters
        ----------
        name : str
            The name of the endpoint.

        *args : list of anything
            Ordered parameters to the endpoint.

        **kwargs : dict of anything
            Named parameters to the endpoint.

        Returns
        -------
        dict
            Keys are:
                model: the name of the endpoint
                version: the version used.
                response: the response to the query.
                uuid : a unique id for the request.
        """
        return self._service.query(name, *args, **kwargs)

    #
    # Endpoints
    #

    def get_endpoints(self, type=None):
        """Returns all deployed endpoints.

        Examples
        --------
        .. sourcecode:: python
            {"clustering":
              {"description": "",
               "docstring": "-- no docstring found in query function --",
               "creation_time": 1469511182,
               "version": 1,
               "dependencies": [],
               "last_modified_time": 1469511182,
               "type": "model",
               "target": null},
            "add": {
              "description": "",
              "docstring": "-- no docstring found in query function --",
              "creation_time": 1469505967,
              "version": 1,
              "dependencies": [],
              "last_modified_time": 1469505967,
              "type": "model",
              "target": null}
            }
        """
        return self._service.get_endpoints(type)

    def _get_endpoint_upload_destination(self):
        """Returns the endpoint upload destination."""
        return self._service.get_endpoint_upload_destination()["path"]

    def deploy(self, name, obj, description="", schema=None, override=False):
        """Deploys a Python function as an endpoint in the server.

        Parameters
        ----------
        name : str
            A unique identifier for the endpoint.

        obj :  function
            Refers to a user-defined function with any signature. However both
            input and output of the function need to be JSON serializable.

        description : str, optional
            The description for the endpoint. This string will be returned by
            the ``endpoints`` API.

        schema : dict, optional
            The schema of the function, containing information about input and
            output parameters, and respective examples. Providing a schema for
            a deployed function lets other users of the service discover how to
            use it. Refer to schema.generate_schema for more information on
            how to generate the schema.

        override : bool
            Whether to override (update) an existing endpoint. If False and
            there is already an endpoint with that name, it will raise a
            RuntimeError. If True and there is already an endpoint with that
            name, it will deploy a new version on top of it.

        See Also
        --------
        remove, get_endpoints
        """
        endpoint = self.get_endpoints().get(name)
        if endpoint:
            if not override:
                raise RuntimeError(
                    f"An endpoint with that name ({name}) already"
                    ' exists. Use "override = True" to force update '
                    "an existing endpoint."
                )

            version = endpoint.version + 1
        else:
            version = 1

        obj = self._gen_endpoint(name, obj, description, version, schema)

        self._upload_endpoint(obj)

        if version == 1:
            self._service.add_endpoint(Endpoint(**obj))
        else:
            self._service.set_endpoint(Endpoint(**obj))

        self._wait_for_endpoint_deployment(obj["name"], obj["version"])

<<<<<<< HEAD
    def _gen_endpoint(self, name, obj, description, version=1, schema=None):
        '''Generates an endpoint dict.
=======
    def _gen_endpoint(self, name, obj, description, version=1, schema=[]):
        """Generates an endpoint dict.
>>>>>>> 26b34d9d

        Parameters
        ----------
        name : str
            Endpoint name to add or update

        obj :  func
            Object that backs the endpoint. See add() for a complete
            description.

        description : str
            Description of the endpoint

        version : int
            The version. Defaults to 1.

        Returns
        -------
        dict
            Keys:
                name : str
                    The name provided.

                version : int
                    The version provided.

                description : str
                    The provided description.

                type : str
                    The type of the endpoint.

                endpoint_obj : object
                    The wrapper around the obj provided that can be used to
                    generate the code and dependencies for the endpoint.

        Raises
        ------
        TypeError
            When obj is not one of the expected types.
        """
        # check for invalid PO names
        _check_endpoint_name(name)

        if description is None:
            if isinstance(obj.__doc__, str):
                # extract doc string
                description = obj.__doc__.strip() or ""
            else:
                description = ""

        endpoint_object = CustomQueryObject(query=obj, description=description,)

        _schema = schema if schema is not None else []
        return {
<<<<<<< HEAD
            'name': name,
            'version': version,
            'description': description,
            'type': 'model',
            'endpoint_obj': endpoint_object,
            'dependencies': endpoint_object.get_dependencies(),
            'methods': endpoint_object.get_methods(),
            'required_files': [],
            'required_packages': [],
            'schema': _schema
=======
            "name": name,
            "version": version,
            "description": description,
            "type": "model",
            "endpoint_obj": endpoint_object,
            "dependencies": endpoint_object.get_dependencies(),
            "methods": endpoint_object.get_methods(),
            "required_files": [],
            "required_packages": [],
            "schema": schema,
>>>>>>> 26b34d9d
        }

    def _upload_endpoint(self, obj):
        """Sends the endpoint across the wire."""
        endpoint_obj = obj["endpoint_obj"]

        dest_path = self._get_endpoint_upload_destination()

        # Upload the endpoint
        obj["src_path"] = os.path.join(
            dest_path, "endpoints", obj["name"], str(obj["version"])
        )

        endpoint_obj.save(obj["src_path"])

    def _wait_for_endpoint_deployment(
        self, endpoint_name, version=1, interval=1.0,
    ):
        """
        Waits for the endpoint to be deployed by calling get_status() and
        checking the versions deployed of the endpoint against the expected
        version. If all the versions are equal to or greater than the version
        expected, then it will return. Uses time.sleep().
        """
        logger.info(
            f"Waiting for endpoint {endpoint_name} to deploy to " f"version {version}"
        )
        start = time.time()
        while True:
            ep_status = self.get_status()
            try:
                ep = ep_status[endpoint_name]
            except KeyError:
                logger.info(
                    f"Endpoint {endpoint_name} doesn't " "exist in endpoints yet"
                )
            else:
                logger.info(f"ep={ep}")

                if ep["status"] == "LoadFailed":
                    raise RuntimeError(f'LoadFailed: {ep["last_error"]}')

                elif ep["status"] == "LoadSuccessful":
                    if ep["version"] >= version:
                        logger.info("LoadSuccessful")
                        break
                    else:
                        logger.info("LoadSuccessful but wrong version")

            if time.time() - start > 10:
                raise RuntimeError("Waited more then 10s for deployment")

            logger.info(f"Sleeping {interval}...")
            time.sleep(interval)

    def set_credentials(self, username, password):
        """
        Set credentials for all the TabPy client-server communication
        where client is tabpy-tools and server is tabpy-server.

        Parameters
        ----------
        username : str
            User name (login). Username is case insensitive.

        password : str
            Password in plain text.
        """
        self._service.set_credentials(username, password)<|MERGE_RESOLUTION|>--- conflicted
+++ resolved
@@ -1,17 +1,13 @@
 from re import compile
 import time
 import requests
-<<<<<<< HEAD
-from .rest import (RequestsNetworkWrapper, ServiceClient)
-from .rest_client import (RESTServiceClient, Endpoint)
-=======
 
 from .rest import RequestsNetworkWrapper, ServiceClient
 
 from .rest_client import RESTServiceClient, Endpoint, AliasEndpoint
 
->>>>>>> 26b34d9d
 from .custom_query_object import CustomQueryObject
+
 import os
 import logging
 
@@ -252,13 +248,8 @@
 
         self._wait_for_endpoint_deployment(obj["name"], obj["version"])
 
-<<<<<<< HEAD
-    def _gen_endpoint(self, name, obj, description, version=1, schema=None):
-        '''Generates an endpoint dict.
-=======
     def _gen_endpoint(self, name, obj, description, version=1, schema=[]):
         """Generates an endpoint dict.
->>>>>>> 26b34d9d
 
         Parameters
         ----------
@@ -314,18 +305,6 @@
 
         _schema = schema if schema is not None else []
         return {
-<<<<<<< HEAD
-            'name': name,
-            'version': version,
-            'description': description,
-            'type': 'model',
-            'endpoint_obj': endpoint_object,
-            'dependencies': endpoint_object.get_dependencies(),
-            'methods': endpoint_object.get_methods(),
-            'required_files': [],
-            'required_packages': [],
-            'schema': _schema
-=======
             "name": name,
             "version": version,
             "description": description,
@@ -336,7 +315,6 @@
             "required_files": [],
             "required_packages": [],
             "schema": schema,
->>>>>>> 26b34d9d
         }
 
     def _upload_endpoint(self, obj):
