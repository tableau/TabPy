from re import compile
import time
import requests

from .rest import RequestsNetworkWrapper, ServiceClient

from .rest_client import RESTServiceClient, Endpoint, AliasEndpoint

from .custom_query_object import CustomQueryObject
import os
import logging

logger = logging.getLogger(__name__)

_name_checker = compile(r"^[\w -]+$")


def _check_endpoint_type(name):
    if not isinstance(name, str):
        raise TypeError("Endpoint name must be a string")

    if name == "":
        raise ValueError("Endpoint name cannot be empty")


def _check_hostname(name):
    _check_endpoint_type(name)
<<<<<<< HEAD
    hostname_checker = compile(r'^http(s)?://[\w.-]+(/)?(:\d+)?(/)?$')

    if not hostname_checker.match(name):
        raise ValueError(
            f'endpoint name {name} should be in http(s)://<hostname>'
            '[:<port>] and hostname may consist only of: '
            'a-z, A-Z, 0-9, underscore, periods, and hyphens.')
=======
    hostname_checker = compile(r"^http(s)?://[a-zA-Z0-9-_\.]+(/)?(:[0-9]+)?(/)?$")

    if not hostname_checker.match(name):
        raise ValueError(
            f"endpoint name {name} should be in http(s)://<hostname>"
            "[:<port>] and hostname may consist only of: "
            "a-z, A-Z, 0-9, underscore and hyphens."
        )
>>>>>>> f67414a4


def _check_endpoint_name(name):
    """Checks that the endpoint name is valid by comparing it with an RE and
    checking that it is not reserved."""
    _check_endpoint_type(name)

    if not _name_checker.match(name):
        raise ValueError(
            f"endpoint name {name} can only contain: a-z, A-Z, 0-9,"
            " underscore, hyphens and spaces."
        )


class Client:
    def __init__(self, endpoint, query_timeout=1000):
        """
        Connects to a running server.

        The class constructor takes a server address which is then used to
        connect for all subsequent member APIs.

        Parameters
        ----------
        endpoint : str, optional
            The server URL.

        query_timeout : float, optional
            The timeout for query operations.
        """
        _check_hostname(endpoint)

        self._endpoint = endpoint

        session = requests.session()
        session.verify = False
        requests.packages.urllib3.disable_warnings()

        # Setup the communications layer.
        network_wrapper = RequestsNetworkWrapper(session)
        service_client = ServiceClient(self._endpoint, network_wrapper)

        self._service = RESTServiceClient(service_client)
        if type(query_timeout) in (int, float) and query_timeout > 0:
            self._service.query_timeout = query_timeout
        else:
            self._service.query_timeout = 0.0

    def __repr__(self):
        return (
            "<"
            + self.__class__.__name__
            + " object at "
            + hex(id(self))
            + " connected to "
            + repr(self._endpoint)
            + ">"
        )

    def get_status(self):
        """
        Gets the status of the deployed endpoints.

        Returns
        -------
        dict
            Keys are endpoints and values are dicts describing the state of
            the endpoint.

        Examples
        --------
        .. sourcecode:: python
            {
                u'foo': {
                    u'status': u'LoadFailed',
                    u'last_error': u'error mesasge',
                    u'version': 1,
                    u'type': u'model',
                },
            }
        """
        return self._service.get_status()

    #
    # Query
    #

    @property
    def query_timeout(self):
        """The timeout for queries in milliseconds."""
        return self._service.query_timeout

    @query_timeout.setter
    def query_timeout(self, value):
        if type(value) in (int, float) and value > 0:
            self._service.query_timeout = value

    def query(self, name, *args, **kwargs):
        """Query an endpoint.

        Parameters
        ----------
        name : str
            The name of the endpoint.

        *args : list of anything
            Ordered parameters to the endpoint.

        **kwargs : dict of anything
            Named parameters to the endpoint.

        Returns
        -------
        dict
            Keys are:
                model: the name of the endpoint
                version: the version used.
                response: the response to the query.
                uuid : a unique id for the request.
        """
        return self._service.query(name, *args, **kwargs)

    #
    # Endpoints
    #

    def get_endpoints(self, type=None):
        """Returns all deployed endpoints.

        Examples
        --------
        .. sourcecode:: python
            {"clustering":
              {"description": "",
               "docstring": "-- no docstring found in query function --",
               "creation_time": 1469511182,
               "version": 1,
               "dependencies": [],
               "last_modified_time": 1469511182,
               "type": "model",
               "target": null},
            "add": {
              "description": "",
              "docstring": "-- no docstring found in query function --",
              "creation_time": 1469505967,
              "version": 1,
              "dependencies": [],
              "last_modified_time": 1469505967,
              "type": "model",
              "target": null}
            }
        """
        return self._service.get_endpoints(type)

    def _get_endpoint_upload_destination(self):
        """Returns the endpoint upload destination."""
        return self._service.get_endpoint_upload_destination()["path"]

    def deploy(self, name, obj, description="", schema=None, override=False):
        """Deploys a Python function as an endpoint in the server.

        Parameters
        ----------
        name : str
            A unique identifier for the endpoint.

        obj :  function
            Refers to a user-defined function with any signature. However both
            input and output of the function need to be JSON serializable.

        description : str, optional
            The description for the endpoint. This string will be returned by
            the ``endpoints`` API.

        schema : dict, optional
            The schema of the function, containing information about input and
            output parameters, and respective examples. Providing a schema for
            a deployed function lets other users of the service discover how to
            use it. Refer to schema.generate_schema for more information on
            how to generate the schema.

        override : bool
            Whether to override (update) an existing endpoint. If False and
            there is already an endpoint with that name, it will raise a
            RuntimeError. If True and there is already an endpoint with that
            name, it will deploy a new version on top of it.

        See Also
        --------
        remove, get_endpoints
        """
        endpoint = self.get_endpoints().get(name)
        if endpoint:
            if not override:
                raise RuntimeError(
                    f"An endpoint with that name ({name}) already"
                    ' exists. Use "override = True" to force update '
                    "an existing endpoint."
                )

            version = endpoint.version + 1
        else:
            version = 1

        obj = self._gen_endpoint(name, obj, description, version, schema)

        self._upload_endpoint(obj)

        if version == 1:
            self._service.add_endpoint(Endpoint(**obj))
        else:
            self._service.set_endpoint(Endpoint(**obj))

        self._wait_for_endpoint_deployment(obj["name"], obj["version"])

<<<<<<< HEAD
    def remove(self, name):
        '''Removes an endpoint dict.

        Parameters
        ----------
        name : str
            Endpoint name to remove'''
        self._service.remove_endpoint(name)

    def _gen_endpoint(self, name, obj, description, version=1, schema=None):
        '''Generates an endpoint dict.
=======
    def _gen_endpoint(self, name, obj, description, version=1, schema=[]):
        """Generates an endpoint dict.
>>>>>>> f67414a4

        Parameters
        ----------
        name : str
            Endpoint name to add or update

        obj :  func
            Object that backs the endpoint. See add() for a complete
            description.

        description : str
            Description of the endpoint

        version : int
            The version. Defaults to 1.

        Returns
        -------
        dict
            Keys:
                name : str
                    The name provided.

                version : int
                    The version provided.

                description : str
                    The provided description.

                type : str
                    The type of the endpoint.

                endpoint_obj : object
                    The wrapper around the obj provided that can be used to
                    generate the code and dependencies for the endpoint.

        Raises
        ------
        TypeError
            When obj is not one of the expected types.
        """
        # check for invalid PO names
        _check_endpoint_name(name)

        if description is None:
            if isinstance(obj.__doc__, str):
                # extract doc string
                description = obj.__doc__.strip() or ""
            else:
                description = ""

        endpoint_object = CustomQueryObject(query=obj, description=description,)

        _schema = schema if schema is not None else []
        return {
            "name": name,
            "version": version,
            "description": description,
            "type": "model",
            "endpoint_obj": endpoint_object,
            "dependencies": endpoint_object.get_dependencies(),
            "methods": endpoint_object.get_methods(),
            "required_files": [],
            "required_packages": [],
            "schema": schema,
        }

    def _upload_endpoint(self, obj):
        """Sends the endpoint across the wire."""
        endpoint_obj = obj["endpoint_obj"]

        dest_path = self._get_endpoint_upload_destination()

        # Upload the endpoint
        obj["src_path"] = os.path.join(
            dest_path, "endpoints", obj["name"], str(obj["version"])
        )

        endpoint_obj.save(obj["src_path"])

    def _wait_for_endpoint_deployment(
        self, endpoint_name, version=1, interval=1.0,
    ):
        """
        Waits for the endpoint to be deployed by calling get_status() and
        checking the versions deployed of the endpoint against the expected
        version. If all the versions are equal to or greater than the version
        expected, then it will return. Uses time.sleep().
        """
        logger.info(
            f"Waiting for endpoint {endpoint_name} to deploy to " f"version {version}"
        )
        start = time.time()
        while True:
            ep_status = self.get_status()
            try:
                ep = ep_status[endpoint_name]
            except KeyError:
                logger.info(
                    f"Endpoint {endpoint_name} doesn't " "exist in endpoints yet"
                )
            else:
                logger.info(f"ep={ep}")

                if ep["status"] == "LoadFailed":
                    raise RuntimeError(f'LoadFailed: {ep["last_error"]}')

                elif ep["status"] == "LoadSuccessful":
                    if ep["version"] >= version:
                        logger.info("LoadSuccessful")
                        break
                    else:
                        logger.info("LoadSuccessful but wrong version")

            if time.time() - start > 10:
                raise RuntimeError("Waited more then 10s for deployment")

            logger.info(f"Sleeping {interval}...")
            time.sleep(interval)

    def set_credentials(self, username, password):
        """
        Set credentials for all the TabPy client-server communication
        where client is tabpy-tools and server is tabpy-server.

        Parameters
        ----------
        username : str
            User name (login). Username is case insensitive.

        password : str
            Password in plain text.
        """
        self._service.set_credentials(username, password)<|MERGE_RESOLUTION|>--- conflicted
+++ resolved
@@ -25,16 +25,7 @@
 
 def _check_hostname(name):
     _check_endpoint_type(name)
-<<<<<<< HEAD
-    hostname_checker = compile(r'^http(s)?://[\w.-]+(/)?(:\d+)?(/)?$')
-
-    if not hostname_checker.match(name):
-        raise ValueError(
-            f'endpoint name {name} should be in http(s)://<hostname>'
-            '[:<port>] and hostname may consist only of: '
-            'a-z, A-Z, 0-9, underscore, periods, and hyphens.')
-=======
-    hostname_checker = compile(r"^http(s)?://[a-zA-Z0-9-_\.]+(/)?(:[0-9]+)?(/)?$")
+    hostname_checker = compile(r"^^http(s)?://[\w.-]+(/)?(:\d+)?(/)?$")
 
     if not hostname_checker.match(name):
         raise ValueError(
@@ -42,7 +33,6 @@
             "[:<port>] and hostname may consist only of: "
             "a-z, A-Z, 0-9, underscore and hyphens."
         )
->>>>>>> f67414a4
 
 
 def _check_endpoint_name(name):
@@ -258,7 +248,6 @@
 
         self._wait_for_endpoint_deployment(obj["name"], obj["version"])
 
-<<<<<<< HEAD
     def remove(self, name):
         '''Removes an endpoint dict.
 
@@ -269,11 +258,7 @@
         self._service.remove_endpoint(name)
 
     def _gen_endpoint(self, name, obj, description, version=1, schema=None):
-        '''Generates an endpoint dict.
-=======
-    def _gen_endpoint(self, name, obj, description, version=1, schema=[]):
         """Generates an endpoint dict.
->>>>>>> f67414a4
 
         Parameters
         ----------
