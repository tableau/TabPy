import os
from pathlib import Path
import pip
import platform
import subprocess
import sys
from tabpy.models.utils import setup_utils

<<<<<<< HEAD

def install_dependencies(packages):
    pip_arg = ["install"] + packages + ["--no-cache-dir"]
    from pip._internal import main
    pip._internal.main.main(pip_arg)

=======
>>>>>>> 4f11a296

def main():
    # Determine if we run python or python3
    if platform.system() == "Windows":
        py = "python"
    else:
        py = "python3"

    if len(sys.argv) > 1:
        config_file_path = sys.argv[1]
    else:
        config_file_path = setup_utils.get_default_config_file_path()
    print(f"Using config file at {config_file_path}")
    port, auth_on, prefix = setup_utils.parse_config(config_file_path)
    if auth_on:
        auth_args = setup_utils.get_creds()
    else:
        auth_args = []

    directory = str(Path(__file__).resolve().parent / "scripts")
    # Deploy each model in the scripts directory
    for filename in os.listdir(directory):
        subprocess.run([py, f"{directory}/{filename}", config_file_path] + auth_args)


if __name__ == "__main__":
    main()<|MERGE_RESOLUTION|>--- conflicted
+++ resolved
@@ -6,15 +6,6 @@
 import sys
 from tabpy.models.utils import setup_utils
 
-<<<<<<< HEAD
-
-def install_dependencies(packages):
-    pip_arg = ["install"] + packages + ["--no-cache-dir"]
-    from pip._internal import main
-    pip._internal.main.main(pip_arg)
-
-=======
->>>>>>> 4f11a296
 
 def main():
     # Determine if we run python or python3
