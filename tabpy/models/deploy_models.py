import os
from pathlib import Path
import pip
import platform
import subprocess
import sys
from tabpy.models.utils import setup_utils


def install_dependencies(packages):
<<<<<<< HEAD
    pip_arg = ['install'] + packages + ['--no-cache-dir']

    # pip 10.0 introduced a breaking change that moves the location of main
    if hasattr(pip, 'main'):
        from pip import main
=======
    pip_arg = ["install"] + packages + ["--no-cache-dir"]
    if hasattr(pip, "main"):
>>>>>>> 26b34d9d
        pip.main(pip_arg)
    else:
        from pip._internal import main
        pip._internal.main(pip_arg)


def main():
    install_dependencies(["sklearn", "pandas", "numpy", "textblob", "nltk", "scipy"])
    print("==================================================================")
    # Determine if we run python or python3
    if platform.system() == "Windows":
        py = "python"
    else:
        py = "python3"

    if len(sys.argv) > 1:
        config_file_path = sys.argv[1]
    else:
        config_file_path = setup_utils.get_default_config_file_path()
    print(f"Using config file at {config_file_path}")
    port, auth_on, prefix = setup_utils.parse_config(config_file_path)
    if auth_on:
        auth_args = setup_utils.get_creds()
    else:
        auth_args = []

    directory = str(Path(__file__).resolve().parent / "scripts")
    # Deploy each model in the scripts directory
    for filename in os.listdir(directory):
        subprocess.run([py, f"{directory}/{filename}", config_file_path] + auth_args)


if __name__ == "__main__":
    main()<|MERGE_RESOLUTION|>--- conflicted
+++ resolved
@@ -8,16 +8,8 @@
 
 
 def install_dependencies(packages):
-<<<<<<< HEAD
-    pip_arg = ['install'] + packages + ['--no-cache-dir']
-
-    # pip 10.0 introduced a breaking change that moves the location of main
-    if hasattr(pip, 'main'):
-        from pip import main
-=======
     pip_arg = ["install"] + packages + ["--no-cache-dir"]
     if hasattr(pip, "main"):
->>>>>>> 26b34d9d
         pip.main(pip_arg)
     else:
         from pip._internal import main
