"""
TabPy application.
This file main() function is an entry point for
'tabpy' command.
"""

import os
from pathlib import Path


def read_version():
    ver = "unknown"

    import tabpy

    pkg_path = os.path.dirname(tabpy.__file__)
<<<<<<< HEAD
    ver_file_path = os.path.join(pkg_path, 'VERSION')
    ver = f'Version Unknown, (file {ver_file_path} not found)'

    if Path(ver_file_path).exists():
        with open(ver_file_path) as f:
            ver = f.read().strip()
=======
    ver_file_path = os.path.join(pkg_path, "VERSION")
    if Path(ver_file_path).exists():
        with open(ver_file_path) as f:
            ver = f.read().strip()
    else:
        ver = f"Version Unknown, (file {ver_file_path} not found)"
>>>>>>> 26b34d9d

    return ver


__version__ = read_version()


def main():
    from tabpy.tabpy_server.app.app import TabPyApp

    app = TabPyApp()
    app.run()


if __name__ == "__main__":
    main()<|MERGE_RESOLUTION|>--- conflicted
+++ resolved
@@ -14,21 +14,12 @@
     import tabpy
 
     pkg_path = os.path.dirname(tabpy.__file__)
-<<<<<<< HEAD
-    ver_file_path = os.path.join(pkg_path, 'VERSION')
-    ver = f'Version Unknown, (file {ver_file_path} not found)'
-
-    if Path(ver_file_path).exists():
-        with open(ver_file_path) as f:
-            ver = f.read().strip()
-=======
     ver_file_path = os.path.join(pkg_path, "VERSION")
     if Path(ver_file_path).exists():
         with open(ver_file_path) as f:
             ver = f.read().strip()
     else:
         ver = f"Version Unknown, (file {ver_file_path} not found)"
->>>>>>> 26b34d9d
 
     return ver
 
