# Starting TabPy Server

These instructions explain how to start up TabPy Server.

<!-- markdownlint-disable MD004 -->
<!-- toc -->

- [Prerequisites](#prerequisites)
- [Windows](#windows)
  * [Command Line Arguments](#command-line-arguments)
- [Mac](#mac)
  * [Command Line Arguments](#command-line-arguments-1)
- [Linux](#linux)
  * [Command Line Arguments](#command-line-arguments-2)

<!-- tocstop -->
<!-- markdownlint-enable MD004 -->

## Prerequisites

To start up TabPy Server from an environment the following prerequisites are required:

- Python 3.6.5
- setuptools (Python module, can be installed from PyPi)

First, select a TabPy version and download its source code from the
[releases page](https://github.com/tableau/TabPy/releases). To start up
a TabPy server instance, follow the instructions for your OS (found below).

Instructions on how to configure your TabPy server instance can be found in the
[TabPy Server Configuration Instructions](server-config.md)

It is highly recommended to use Python virtual enviroment for running TabPy.
Check the [Running TabPy in Python Virtual Environment](tabpy-virtualenv.md) page
for more details.
If you are installing a newer version of TabPy in the same environment as a
previous install, delete the previous TabPy version folder in your Python directory.

## Windows

1. Open a command prompt.
2. Navigate to the folder in which you downloaded your source code.
    - This folder should contain the file: ```startup.cmd```
3. Run the following command from the command prompt:

    ```batch
    startup.cmd
    ```

### Command Line Arguments for Windows

To specify the *config file* with which to configure your server instance, pass
it in as a command line argument as follows:

```batch
startup.cmd myconfig.conf
```

Replace `myconfig.conf` with the path to your config file relative to
`%TABPY_ROOT%\tabpy-server\tabpy_server\`.

For example, in this case your config file would be located at
`%TABPY_ROOT%\tabpy-server\tabpy_server\myconfig.conf`.

## Mac

1. Open a terminal.
2. Navigate to the folder in which you downloaded your source code.
    - This folder should contain the file: ```startup.sh```
3. Run the following command from the terminal:

    ```bash
    ./startup.sh
    ```

### Command Line Arguments for Mac

- To specify the *config file* with which to configure your server instance,
  set the ```--config=*``` or ```-c=*``` command line argument as follows:

    ```bash
    ./startup.sh --config=myconfig.conf
    ```

    or

    ```bash
    ./startup.sh -c=myconfig.conf
    ```
<<<<<<< HEAD

    Replace `myconfig.conf` with the path to your config file relative to
   `$TABPY_ROOT/tabpy-server/tabpy_server/`.

    For example, in this case your config file would be located at
    `$TABPY_ROOT/tabpy-server/tabpy_server/myconfig.conf`.
=======
>>>>>>> bcb6dbdd

    Replace ```myconfig.conf``` with the path to your config file relative to
    ```$TABPY_ROOT/tabpy-server/tabpy_server/```.

    For example, in this case your config file would be located at
    ```$TABPY_ROOT/tabpy-server/tabpy_server/myconfig.conf```.

## Linux

1. Open a terminal.
2. Navigate to the folder in which you downloaded your source code.
    - This folder should contain the file: ```startup.sh```
3. Run the following command from the terminal:

    ```bash
    ./startup.sh
    ```

### Command Line Arguments for Linux

- To specify the *config file* with which to configure your server instance,
  set the ```--config=*``` or ```-c=*``` command line argument as follows:

    ```bash
    ./startup.sh --config=myconfig.conf
    ```

    or

    ```bash
    ./startup.sh -c=myconfig.conf
    ```

    Replace ```myconfig.conf``` with the path to your config file relative to
    ```$TABPY_ROOT/tabpy-server/tabpy_server/```.

    For example, in this case your config file would be located at
    ```$TABPY_ROOT/tabpy-server/tabpy_server/myconfig.conf```.
<|MERGE_RESOLUTION|>--- conflicted
+++ resolved
@@ -87,15 +87,6 @@
     ```bash
     ./startup.sh -c=myconfig.conf
     ```
-<<<<<<< HEAD
-
-    Replace `myconfig.conf` with the path to your config file relative to
-   `$TABPY_ROOT/tabpy-server/tabpy_server/`.
-
-    For example, in this case your config file would be located at
-    `$TABPY_ROOT/tabpy-server/tabpy_server/myconfig.conf`.
-=======
->>>>>>> bcb6dbdd
 
     Replace ```myconfig.conf``` with the path to your config file relative to
     ```$TABPY_ROOT/tabpy-server/tabpy_server/```.
@@ -133,4 +124,4 @@
     ```$TABPY_ROOT/tabpy-server/tabpy_server/```.
 
     For example, in this case your config file would be located at
-    ```$TABPY_ROOT/tabpy-server/tabpy_server/myconfig.conf```.
+    ```$TABPY_ROOT/tabpy-server/tabpy_server/myconfig.conf```.