--- conflicted
+++ resolved
@@ -210,15 +210,9 @@
 with hosting OS mechanisms. Ideally the file should only be accessible
 for reading with the account under which TabPy runs and TabPy admin account.**
 
-<<<<<<< HEAD
 There is a `tabpy-user` command provided with `tabpy` package to
 operate with accounts in the password file. Run `tabpy-user -h`
 to see how to use it.
-=======
-There is a `tabpy-user` command provided with `tabpy`
- package to operate with accounts in the password file. Run
-`tabpy-user -h` to see how to use it.
->>>>>>> 4f11a296
 
 After making any changes to the password file, TabPy needs to be restarted.
 
