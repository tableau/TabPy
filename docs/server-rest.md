# TabPy REST Interface

The server process exposes several REST APIs to get status and to execute
Python code and query deployed methods.

<!-- markdownlint-disable MD004 -->

<!-- toc -->

- [GET /info](#get-info)
  * [URL](#url)
  * [Method](#method)
  * [URL parameters](#url-parameters)
  * [Data Parameters](#data-parameters)
  * [Response](#response)
- [API versions](#api-versions)

<!-- tocstop -->

<!-- markdownlint-enable MD004 -->

## GET /info

Get static information about the server. The method doesn't require any
<<<<<<< HEAD
authentication and returns supported API versions client can use together
with optional and required features.
=======
authentication and returns supported API versions which the client can use
together with optional and required features.
>>>>>>> 31774d43

### URL

```HTTP
/info
```

### Method

```HTTP
GET
```

### URL parameters

None.
<<<<<<< HEAD

### Data Parameters

None.

### Response

For successful call:

- Status: 200
- Content:

  ```json
  {
      "description": "",
      "creation_time": "0",
      "state_path": "e:\\dev\\TabPy\\tabpy-server\\tabpy_server",
      "server_version": "0.4.1",
      "name": "TabPy Server",
      "versions": {
          "v1": {
              "features": {
                  "authentication": {
                      "required": true,
                      "methods": {
                          "basic-auth": {}
                      }
                  }
              }
          }
      }
  }
  ```

Response fields:

<!-- markdownlint-disable MD013 -->

Property | Description
--- | ---
`description` | String that is hardcoded in the `state.ini` file and can be edited there.
`creation_time` |  creation time in seconds since 1970-01-01, hardcoded in the `state.ini` file, where it can be edited.
`state_path` | state file path of the server (the value of the TABPY_STATE_PATH at the time the server was started).
`server_version` | TabPy Server version tag. Clients can use this information for compatibility checks.
`name` | TabPy server instance name. Can be edited in `state.ini` file.
`version` | Collection of API versions supported by the server. Each entry in the collection is an API version which has corresponding list of properties.
`version.`*`<ver>`* | Set of properties for an API version.
`version.`*`<ver>.features`* | Set of an API available features.
`version.`*`<ver>.features.<feature>`* | Set of a features properties. For specific details for property meaning of a feature check documentation for specific API version.
`version.`*`<ver>.features.<feature>.required`* | If true the feature is required to be used by client.

<!-- markdownlint-enable MD013 -->

For each API version there is set of properties, e.g. for v1 in the example
above features are:
=======

### Data Parameters

None.

### Response

For a successful call:

- Status: 200
- Content:

  ```json
  {
      "description": "",
      "creation_time": "0",
      "state_path": "e:\\dev\\TabPy\\tabpy-server\\tabpy_server",
      "server_version": "0.4.1",
      "name": "TabPy Server",
      "versions": {
          "v1": {
              "features": {
                  "authentication": {
                      "required": true,
                      "methods": {
                          "basic-auth": {}
                      }
                  }
              }
          }
      }
  }
  ```

Response fields:

<!-- markdownlint-disable MD013 -->

Property | Description
--- | ---
`description` | String that is hardcoded in the `state.ini` file and can be edited there.
`creation_time` |  Creation time in seconds since 1970-01-01, hardcoded in the `state.ini` file, where it can be edited.
`state_path` | State file path of the server (the value of the TABPY_STATE_PATH at the time the server was started).
`server_version` | TabPy Server version tag. Clients can use this information for compatibility checks.
`name` | TabPy server instance name. Can be edited in `state.ini` file.
`version` | Collection of API versions supported by the server. Each entry in the collection is an API version which has a corresponding list of properties.
`version.`*`<ver>`* | Set of properties for an API version.
`version.`*`<ver>.features`* | Set of an API's available features.
`version.`*`<ver>.features.<feature>`* | Set of a feature's properties. For specific details for a particular property meaning of a feature, check the documentation for the specific API version.
`version.`*`<ver>.features.<feature>.required`* | If true the feature is required to be used by client.

<!-- markdownlint-enable MD013 -->
>>>>>>> 31774d43

See [TabPy Configuration](#tabpy-configuration) section for more information
on modifying the settings.

- **Examples**

Calling the method with curl:

```bash
curl -X GET http://localhost:9004/info
```

## API versions

TabPy supports the following API versions:

- v1 - see details at [api-v1.md](api-v1.md).<|MERGE_RESOLUTION|>--- conflicted
+++ resolved
@@ -22,13 +22,8 @@
 ## GET /info
 
 Get static information about the server. The method doesn't require any
-<<<<<<< HEAD
-authentication and returns supported API versions client can use together
-with optional and required features.
-=======
 authentication and returns supported API versions which the client can use
 together with optional and required features.
->>>>>>> 31774d43
 
 ### URL
 
@@ -45,63 +40,6 @@
 ### URL parameters
 
 None.
-<<<<<<< HEAD
-
-### Data Parameters
-
-None.
-
-### Response
-
-For successful call:
-
-- Status: 200
-- Content:
-
-  ```json
-  {
-      "description": "",
-      "creation_time": "0",
-      "state_path": "e:\\dev\\TabPy\\tabpy-server\\tabpy_server",
-      "server_version": "0.4.1",
-      "name": "TabPy Server",
-      "versions": {
-          "v1": {
-              "features": {
-                  "authentication": {
-                      "required": true,
-                      "methods": {
-                          "basic-auth": {}
-                      }
-                  }
-              }
-          }
-      }
-  }
-  ```
-
-Response fields:
-
-<!-- markdownlint-disable MD013 -->
-
-Property | Description
---- | ---
-`description` | String that is hardcoded in the `state.ini` file and can be edited there.
-`creation_time` |  creation time in seconds since 1970-01-01, hardcoded in the `state.ini` file, where it can be edited.
-`state_path` | state file path of the server (the value of the TABPY_STATE_PATH at the time the server was started).
-`server_version` | TabPy Server version tag. Clients can use this information for compatibility checks.
-`name` | TabPy server instance name. Can be edited in `state.ini` file.
-`version` | Collection of API versions supported by the server. Each entry in the collection is an API version which has corresponding list of properties.
-`version.`*`<ver>`* | Set of properties for an API version.
-`version.`*`<ver>.features`* | Set of an API available features.
-`version.`*`<ver>.features.<feature>`* | Set of a features properties. For specific details for property meaning of a feature check documentation for specific API version.
-`version.`*`<ver>.features.<feature>.required`* | If true the feature is required to be used by client.
-
-<!-- markdownlint-enable MD013 -->
-
-For each API version there is set of properties, e.g. for v1 in the example
-above features are:
-=======
 
 ### Data Parameters
 
@@ -154,7 +92,6 @@
 `version.`*`<ver>.features.<feature>.required`* | If true the feature is required to be used by client.
 
 <!-- markdownlint-enable MD013 -->
->>>>>>> 31774d43
 
 See [TabPy Configuration](#tabpy-configuration) section for more information
 on modifying the settings.
