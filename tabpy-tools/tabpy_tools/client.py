--- conflicted
+++ resolved
@@ -22,12 +22,6 @@
 logger = logging.getLogger(__name__)
 
 _name_checker = compile(r'^[\w -]+$')
-<<<<<<< HEAD
-=======
-
-if sys.version_info.major == 3:
-    unicode = str
->>>>>>> 3f95eafb
 
 
 def _check_endpoint_type(name):
@@ -45,13 +39,8 @@
 
     if not hostname_checker.match(name):
         raise ValueError('endpoint name {} should be in http(s)://<hostname>'
-<<<<<<< HEAD
-                         '[:<port>] and hostname may consist only of:'
-                         ' a-z, A-Z, 0-9, underscore and hyphens.'.format(name))
-=======
                          '[:<port>] and hostname may consist only of: '
                          'a-z, A-Z, 0-9, underscore and hyphens.'.format(name))
->>>>>>> 3f95eafb
 
 
 def _check_endpoint_name(name):
@@ -260,11 +249,7 @@
 
         if existing_endpoint_name not in self.get_endpoints():
             raise ValueError(
-<<<<<<< HEAD
                 "Endpoint '{}' does not exist.".format(existing_endpoint_name))
-=======
-                "Endpoint '%s' does not exist." % existing_endpoint_name)
->>>>>>> 3f95eafb
 
         # Can only overwrite existing alias
         existing_endpoint = self.get_endpoints().get(alias)
@@ -280,12 +265,8 @@
         if existing_endpoint:
             if existing_endpoint.type != 'alias':
                 raise RuntimeError(
-<<<<<<< HEAD
                     'Name "{}" is already in use by another '
                     'endpoint.'.format(alias))
-=======
-                    'Name "%s" is already in use by another endpoint.' % alias)
->>>>>>> 3f95eafb
 
             endpoint.version = existing_endpoint.version + 1
 
@@ -336,15 +317,9 @@
         if endpoint:
             if not override:
                 raise RuntimeError(
-<<<<<<< HEAD
                     "An endpoint with that name ({}) already"
                     " exists. Use 'override = True' to force update "
                     "an existing endpoint.".format(name))
-=======
-                    "An endpoint with that name (%r) already exists. Use "
-                    "'override = True' to force update an existing "
-                    "endpoint." % name)
->>>>>>> 3f95eafb
 
             version = endpoint.version + 1
         else:
@@ -534,17 +509,8 @@
         Returns
         -------
         dependent endpoints : dict
-<<<<<<< HEAD
             If endpoint_name is given, returns a list of endpoint names that
             depend on the given endpoint.
-
-            If endpoint_name is not given, returns a dictionary where key is
-            the endpoint name and value is a set of endpoints that depend on
-            the endpoint specified by the key.
-=======
-            if endpoint_name is given, returns a list of endpoint names that
-            depend on the given endpoint.
->>>>>>> 3f95eafb
 
             If endpoint_name is not given, returns a dictionary where key is
             the endpoint name and value is a set of endpoints that depend on
