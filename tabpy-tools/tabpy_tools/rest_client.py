--- conflicted
+++ resolved
@@ -1,8 +1,4 @@
 from .rest import RESTObject, RESTProperty
-<<<<<<< HEAD
-=======
-
->>>>>>> 3f95eafb
 from datetime import datetime
 
 
@@ -26,12 +22,9 @@
     ----------
 
     name : str
-<<<<<<< HEAD
         The name of the endpoint. Valid names include ``[a-zA-Z0-9_\- ]+``
 
-=======
         The name of the endpoint. Valid names include ``[a-zA-Z0-9_\\- ]+``
->>>>>>> 3f95eafb
     type : str
         The type of endpoint. The types include "alias", "model".
     version : int
@@ -107,11 +100,7 @@
         self.type = 'model'
 
     def __eq__(self, other):
-<<<<<<< HEAD
         return super().__eq__(other) and \
-=======
-        return super(ModelEndpoint, self).__eq__(other) and \
->>>>>>> 3f95eafb
             self.required_files == other.required_files and \
             self.required_packages == other.required_packages
 
@@ -147,15 +136,9 @@
         Respects query_timeout."""
         if args and kwargs:
             raise ValueError(
-<<<<<<< HEAD
-                'Mixing of keyword arguments and positional arguments '
-                'when querying an endpoint is not supported.')
-        return self.service_client.POST('query/'+name,
-=======
                 'Mixing of keyword arguments and positional arguments when '
                 'querying an endpoint is not supported.')
         return self.service_client.POST('query/' + name,
->>>>>>> 3f95eafb
                                         data={'data': args or kwargs},
                                         timeout=self.query_timeout)
 
@@ -207,11 +190,7 @@
             The name of the endpoint.
         """
         ((name, attrs),) = self.service_client.GET(
-<<<<<<< HEAD
-            'endpoints/'+endpoint_name).items()
-=======
             'endpoints/' + endpoint_name).items()
->>>>>>> 3f95eafb
         endpoint = Endpoint.from_json(attrs)
         endpoint.name = name
         return endpoint
@@ -237,12 +216,7 @@
             The endpoint to update.
         """
         return self.service_client.PUT(
-<<<<<<< HEAD
-            'endpoints/'+endpoint.name,
-            endpoint.to_json())
-=======
             'endpoints/' + endpoint.name, endpoint.to_json())
->>>>>>> 3f95eafb
 
     def remove_endpoint(self, endpoint_name):
         """Deletes an endpoint through the management API.
