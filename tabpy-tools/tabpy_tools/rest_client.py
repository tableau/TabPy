--- conflicted
+++ resolved
@@ -104,13 +104,8 @@
         self.type = 'model'
 
     def __eq__(self, other):
-<<<<<<< HEAD
         return super().__eq__(other) and \
             self.required_files==other.required_files and \
-=======
-        return super(ModelEndpoint, self).__eq__(other) and \
-            self.required_files == other.required_files and \
->>>>>>> f371dae2
             self.required_packages == other.required_packages
 
 class AliasEndpoint(Endpoint):
