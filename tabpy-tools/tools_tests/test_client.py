import unittest
<<<<<<< HEAD
from unittest.mock import Mock
=======
>>>>>>> 3f95eafb

import requests

from tabpy_tools.client import Client


class TestClient(unittest.TestCase):

    def setUp(self):
        self.client = Client("http://example.com/")
        self.client._service = Mock()  # TODO: should spec this

    def test_init(self):
        client = Client("http://example.com:9004")

        self.assertEqual(client._endpoint, "http://example.com:9004")

        client = Client("http://example.com/", 10.0)

        self.assertEqual(client._endpoint, "http://example.com/")

        client = Client(
            endpoint="https://example.com/",
            query_timeout=-10.0)

        self.assertEqual(client._endpoint, "https://example.com/")
        self.assertEqual(client.query_timeout, 0.0)

        # valid name tests
        with self.assertRaises(ValueError):
            Client('')
        with self.assertRaises(TypeError):
            Client(1.0)
        with self.assertRaises(ValueError):
            Client("*#")
        with self.assertRaises(TypeError):
            Client()
        with self.assertRaises(ValueError):
            Client("http:/www.example.com/")
        with self.assertRaises(ValueError):
            Client("httpx://www.example.com:9004")

    def test_get_status(self):
        self.client._service.get_status.return_value = "asdf"
        self.assertEqual(self.client.get_status(), "asdf")

    def test_query_timeout(self):
        self.client.query_timeout = 5.0
        self.assertEqual(self.client.query_timeout, 5.0)
        self.assertEqual(self.client._service.query_timeout, 5.0)

    def test_query(self):
        self.client._service.query.return_value = "ok"

        self.assertEqual(self.client.query("foo", 1, 2, 3), "ok")

        self.client._service.query.sssert_called_once_with("foo", 1, 2, 3)

        self.client._service.query.reset_mock()

        self.assertEqual(self.client.query("foo", a=1, b=2, c=3), "ok")

<<<<<<< HEAD
        self.client._service.query.sssert_called_once_with(
=======
        self.client._service.query.assert_called_once_with(
>>>>>>> 3f95eafb
            "foo", a=1, b=2, c=3)

    def test_get_endpoints(self):
        self.client._service.get_endpoints.return_value = "foo"

        self.assertEqual(self.client.get_endpoints("foo"), "foo")

        self.client._service.get_endpoints.assert_called_once_with("foo")

    def test_get_endpoint_upload_destination(self):
        self.client._service.get_endpoint_upload_destination.return_value = \
            {"path": "foo"}

        self.assertEqual(self.client._get_endpoint_upload_destination(), "foo")<|MERGE_RESOLUTION|>--- conflicted
+++ resolved
@@ -1,8 +1,5 @@
 import unittest
-<<<<<<< HEAD
 from unittest.mock import Mock
-=======
->>>>>>> 3f95eafb
 
 import requests
 
@@ -65,11 +62,7 @@
 
         self.assertEqual(self.client.query("foo", a=1, b=2, c=3), "ok")
 
-<<<<<<< HEAD
-        self.client._service.query.sssert_called_once_with(
-=======
         self.client._service.query.assert_called_once_with(
->>>>>>> 3f95eafb
             "foo", a=1, b=2, c=3)
 
     def test_get_endpoints(self):
