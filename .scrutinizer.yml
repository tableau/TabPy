--- conflicted
+++ resolved
@@ -17,20 +17,12 @@
     analysis:
       project_setup:
         override: 
-<<<<<<< HEAD
           - pip install -r requirements.txt
-=======
-          - pip install -r requirements_test.txt
->>>>>>> de892688
       tests:
         override: [py-scrutinizer-run]
   tests:
     before:
       - pip install -r requirements.txt
-<<<<<<< HEAD
-=======
-      - pip install -r requirements_test.txt
->>>>>>> de892688
     override: [pytest]
 checks:
   python:
@@ -40,4 +32,4 @@
   excluded_paths:
     - '*/tests/*'
   dependency_paths:
-    - 'lib/*'
+    - 'lib/*'