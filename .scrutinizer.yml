build:
  environment:
<<<<<<< HEAD
    python: 3.8
=======
    python: 3.6
  tests:
    before:
    - pip install pytest pytest-cov coverage
    - pip install -r requirements.txt
>>>>>>> 06a98ee0
  nodes:
    analysis:
      project_setup:
        override:
        - pip install sklearn pandas numpy textblob nltk scipy
        tests:
          override:
          - py-scrutinizer-run
          - command: pylint-run
            use_website_config: true
<<<<<<< HEAD
    tests: true
=======
    coverage:
      tests:
        before:
        - pip install pytest pytest-cov coverage coveralls
        - pip install -r requirements.txt
        override:
        - command: pytest tests --cov=tabpy
          coverage:
            file: '.coverage'
            config_file: '.coveragerc'
            format: 'py-cc'
>>>>>>> 06a98ee0
checks:
    python:
        code_rating: true
        duplicate_code: true
filter:
    excluded_paths:
        - '*/test/*'
    dependency_paths:
        - 'lib/*'
<|MERGE_RESOLUTION|>--- conflicted
+++ resolved
@@ -1,14 +1,6 @@
 build:
   environment:
-<<<<<<< HEAD
     python: 3.8
-=======
-    python: 3.6
-  tests:
-    before:
-    - pip install pytest pytest-cov coverage
-    - pip install -r requirements.txt
->>>>>>> 06a98ee0
   nodes:
     analysis:
       project_setup:
@@ -19,21 +11,7 @@
           - py-scrutinizer-run
           - command: pylint-run
             use_website_config: true
-<<<<<<< HEAD
     tests: true
-=======
-    coverage:
-      tests:
-        before:
-        - pip install pytest pytest-cov coverage coveralls
-        - pip install -r requirements.txt
-        override:
-        - command: pytest tests --cov=tabpy
-          coverage:
-            file: '.coverage'
-            config_file: '.coveragerc'
-            format: 'py-cc'
->>>>>>> 06a98ee0
 checks:
     python:
         code_rating: true
@@ -42,4 +20,4 @@
     excluded_paths:
         - '*/test/*'
     dependency_paths:
-        - 'lib/*'
+        - 'lib/*'