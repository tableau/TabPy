--- conflicted
+++ resolved
@@ -8,14 +8,8 @@
     - pip install coveralls
     - npm install -g markdownlint-cli
 script:
-<<<<<<< HEAD
-   - pytest tests/unit --cov=tabpy-server/tabpy_server --cov=tabpy-tools/tabpy_tools --cov-append
-   - pytest tests/integration
-   - markdownlint .
-=======
-    - pytest tabpy-server/server_tests/ --cov=tabpy-server/tabpy_server
-    - pytest tabpy-tools/tools_tests/ --cov=tabpy-tools/tabpy_tools --cov-append
+    - pytest tests/unit --cov=tabpy-server/tabpy_server --cov=tabpy-tools/tabpy_tools --cov-append
+    - pytest tests/integration
     - markdownlint .
->>>>>>> 0f4efd4c
 after_success:
     - coveralls