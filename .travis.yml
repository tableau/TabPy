--- conflicted
+++ resolved
@@ -8,15 +8,10 @@
     - pip install coveralls
     - npm install -g markdownlint-cli
 script:
-<<<<<<< HEAD
    - pytest tabpy-server/server_tests/ --cov=tabpy-server/tabpy_server
    - pytest tabpy-tools/tools_tests/ --cov=tabpy-tools/tabpy_tools --cov-append
    - pytest tests/integration_tests/ --cov=models --cov-append
    - markdownlint .
-=======
-    - pytest tabpy-server/server_tests/ --cov=tabpy-server/tabpy_server
-    - pytest tabpy-tools/tools_tests/ --cov=tabpy-tools/tabpy_tools --cov-append
-    - markdownlint .
->>>>>>> 0f4efd4c
+    
 after_success:
     - coveralls